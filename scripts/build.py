#!/usr/bin/env python
# Copyright 2020-2022 The Defold Foundation
# Copyright 2014-2020 King
# Copyright 2009-2014 Ragnar Svensson, Christian Murray
# Licensed under the Defold License version 1.0 (the "License"); you may not use
# this file except in compliance with the License.
# 
# You may obtain a copy of the License, together with FAQs at
# https://www.defold.com/license
# 
# Unless required by applicable law or agreed to in writing, software distributed
# under the License is distributed on an "AS IS" BASIS, WITHOUT WARRANTIES OR
# CONDITIONS OF ANY KIND, either express or implied. See the License for the
# specific language governing permissions and limitations under the License.

# add build_tools folder to the import search path
import sys, os, platform
from os.path import join, dirname, basename, relpath, expanduser, normpath, abspath
sys.path.append(os.path.join(normpath(join(dirname(abspath(__file__)), '..')), "build_tools"))

import shutil, zipfile, re, itertools, json, platform, math, mimetypes
import optparse, subprocess, urllib, urlparse, tempfile, time
import imp
import github
import run
import s3
import sdk
import release_to_github
import BuildUtility
import http_cache
from tarfile import TarFile
from glob import glob
from threading import Thread, Event
from Queue import Queue
from ConfigParser import ConfigParser

BASE_PLATFORMS = [  'x86_64-linux',
                    'x86_64-macos', 'arm64-macos',
                    'win32', 'x86_64-win32',
                    'x86_64-ios', 'arm64-ios',
                    'armv7-android', 'arm64-android',
                    'js-web', 'wasm-web']

sys.dont_write_bytecode = True
try:
    import build_nx64
    sys.modules['build_private'] = build_nx64
except Exception, e:
    pass

sys.dont_write_bytecode = False
try:
    import build_private
except Exception, e:
    pass

if 'build_private' not in sys.modules:
    class build_private(object):
        @classmethod
        def get_target_platforms(cls):
            return []
        @classmethod
        def get_install_host_packages(cls, platform): # Returns the packages that should be installed for the host
            return []
        @classmethod
        def get_install_target_packages(cls, platform): # Returns the packages that should be installed for the target
            return []
        @classmethod
        def install_sdk(cls, configuration, platform): # Installs the sdk for the private platform
            pass
        @classmethod
        def is_library_supported(cls, platform, library):
            return True
        @classmethod
        def is_repo_private(self):
            return False
        @classmethod
        def get_tag_suffix(self):
            return ''

def get_target_platforms():
    return BASE_PLATFORMS + build_private.get_target_platforms()


PACKAGES_ALL="protobuf-2.3.0 waf-1.5.9 junit-4.6 protobuf-java-2.3.0 openal-1.1 maven-3.0.1 ant-1.9.3 vecmath vpx-1.7.0 luajit-2.1.0-beta3 tremolo-0.0.8 defold-robot-0.7.0 bullet-2.77 libunwind-395b27b68c5453222378bc5fe4dab4c6db89816a jctest-0.8 vulkan-1.1.108".split()
PACKAGES_HOST="protobuf-2.3.0 cg-3.1 vpx-1.7.0 luajit-2.1.0-beta3 tremolo-0.0.8".split()
PACKAGES_IOS_X86_64="protobuf-2.3.0 luajit-2.1.0-beta3 tremolo-0.0.8 bullet-2.77".split()
PACKAGES_IOS_64="protobuf-2.3.0 luajit-2.1.0-beta3 tremolo-0.0.8 bullet-2.77 MoltenVK-1.0.41".split()
PACKAGES_MACOS_X86_64="protobuf-2.3.0 luajit-2.1.0-beta3 vpx-1.7.0 tremolo-0.0.8 sassc-5472db213ec223a67482df2226622be372921847 bullet-2.77 spirv-cross-2018-08-07 glslc-v2018.0 MoltenVK-1.0.41".split()
PACKAGES_MACOS_ARM64="protobuf-2.3.0 luajit-2.1.0-beta3 vpx-1.7.0 tremolo-0.0.8 sassc-5472db213ec223a67482df2226622be372921847 bullet-2.77 spirv-cross-2018-08-07 glslc-v2018.0 MoltenVK-1.0.41".split()
PACKAGES_WIN32="luajit-2.1.0-beta3 openal-1.1 glut-3.7.6 bullet-2.77 vulkan-1.1.108".split()
PACKAGES_WIN32_64="luajit-2.1.0-beta3 openal-1.1 glut-3.7.6 sassc-5472db213ec223a67482df2226622be372921847 bullet-2.77 spirv-cross-2018-08-07 glslc-v2018.0 vulkan-1.1.108".split()
PACKAGES_LINUX_64="luajit-2.1.0-beta3 sassc-5472db213ec223a67482df2226622be372921847 bullet-2.77 spirv-cross-2018-08-07 glslc-v2018.0 vulkan-1.1.108".split()
PACKAGES_ANDROID="protobuf-2.3.0 android-support-multidex androidx-multidex android-31 luajit-2.1.0-beta3 tremolo-0.0.8 bullet-2.77 libunwind-8ba86320a71bcdc7b411070c0c0f101cf2131cf2".split()
PACKAGES_ANDROID_64="protobuf-2.3.0 android-support-multidex androidx-multidex android-31 luajit-2.1.0-beta3 tremolo-0.0.8 bullet-2.77 libunwind-8ba86320a71bcdc7b411070c0c0f101cf2131cf2".split()
PACKAGES_EMSCRIPTEN="protobuf-2.3.0 bullet-2.77".split()
PACKAGES_NODE_MODULES="xhr2-0.1.0".split()

DMSDK_PACKAGES_ALL="vectormathlibrary-r1649".split()

CDN_PACKAGES_URL=os.environ.get("DM_PACKAGES_URL", None)
DEFAULT_ARCHIVE_DOMAIN=os.environ.get("DM_ARCHIVE_DOMAIN", "d.defold.com")
DEFAULT_RELEASE_REPOSITORY=os.environ.get("DM_RELEASE_REPOSITORY") if os.environ.get("DM_RELEASE_REPOSITORY") else release_to_github.get_current_repo()

PACKAGES_TAPI_VERSION="tapi1.6"
PACKAGES_NODE_MODULE_XHR2="xhr2-v0.1.0"
PACKAGES_ANDROID_NDK="android-ndk-r20"
PACKAGES_ANDROID_SDK="android-sdk"
ANDROID_TARGET_API_LEVEL=31
ANDROID_BUILD_TOOLS_VERSION="32.0.0"
PACKAGES_CCTOOLS_PORT="cctools-port-darwin19-6c438753d2252274678d3e0839270045698c159b-linux"

NODE_MODULE_LIB_DIR = os.path.join("ext", "lib", "node_modules")
EMSCRIPTEN_VERSION_STR = "2.0.11"
EMSCRIPTEN_SDK = "sdk-{0}-64bit".format(EMSCRIPTEN_VERSION_STR)
PACKAGES_EMSCRIPTEN_SDK="emsdk-{0}".format(EMSCRIPTEN_VERSION_STR)
SHELL = os.environ.get('SHELL', 'bash')
# Don't use WSL from the msys/cygwin terminal
if os.environ.get('TERM','') in ('cygwin',):
    if 'WD' in os.environ:
        SHELL= '%s\\bash.exe' % os.environ['WD'] # the binary directory

ENGINE_LIBS = "testmain ddf particle glfw graphics lua hid input physics resource extension script render rig gameobject gui sound liveupdate crash gamesys tools record iap push iac webview profiler facebook engine sdk".split()

EXTERNAL_LIBS = "bullet3d".split()

def get_host_platform():
    return sdk.get_host_platform()

def format_exes(name, platform):
    prefix = ''
    suffix = ['']
    if 'win32' in platform:
        suffix = ['.exe']
    elif 'android' in platform:
        prefix = 'lib'
        suffix = ['.so']
    elif 'js-web' in platform:
        prefix = ''
        suffix = ['.js']
    elif 'wasm-web' in platform:
        prefix = ''
        suffix = ['.js', '.wasm']
    elif platform in ['arm64-nx64']:
        prefix = ''
        suffix = ['.nss', '.nso']
    else:
        suffix = ['']

    exes = []
    for suff in suffix:
        exes.append('%s%s%s' % (prefix, name, suff))
    return exes

def format_lib(name, platform):
    prefix = 'lib'
    suffix = ''
    if 'macos' in platform or 'ios' in platform:
        suffix = '.dylib'
    elif 'win32' in platform:
        prefix = ''
        suffix = '.dll'
    else:
        suffix = '.so'
    return '%s%s%s' % (prefix, name, suffix)

class ThreadPool(object):
    def __init__(self, worker_count):
        self.workers = []
        self.work_queue = Queue()

        for i in range(worker_count):
            w = Thread(target = self.worker)
            w.setDaemon(True)
            w.start()
            self.workers.append(w)

    def worker(self):
        func, args, future = self.work_queue.get()
        while func:
            try:
                result = func(*args)
                future.result = result
            except Exception,e:
                future.result = e
            future.event.set()
            func, args, future = self.work_queue.get()

class Future(object):
    def __init__(self, pool, f, *args):
        self.result = None
        self.event = Event()
        pool.work_queue.put([f, args, self])

    def __call__(self):
        try:
            # In order to respond to ctrl+c wait with timeout...
            while not self.event.is_set():
                self.event.wait(0.1)
        except KeyboardInterrupt,e:
            sys.exit(0)

        if isinstance(self.result, Exception):
            raise self.result
        else:
            return self.result

def download_sdk(conf, url, targetfolder, strip_components=1, force_extract=False, format='z'):
    if not os.path.exists(targetfolder) or force_extract:
        if not os.path.exists(os.path.dirname(targetfolder)):
            os.makedirs(os.path.dirname(targetfolder))
        path = conf.get_local_or_remote_file(url)
        conf._extract_tgz_rename_folder(path, targetfolder, strip_components, format=format)
    else:
        print "SDK already installed:", targetfolder

class Configuration(object):
    def __init__(self, dynamo_home = None,
                 target_platform = None,
                 skip_tests = False,
                 skip_codesign = False,
                 skip_docs = False,
                 skip_builtins = False,
                 skip_bob_light = False,
                 disable_ccache = False,
                 no_colors = False,
                 archive_domain = None,
                 package_path = None,
                 set_version = None,
                 channel = None,
                 engine_artifacts = None,
                 waf_options = [],
                 save_env_path = None,
                 notarization_username = None,
                 notarization_password = None,
                 notarization_itc_provider = None,
                 github_token = None,
                 github_target_repo = None,
                 github_sha1 = None,
                 version = None,
                 codesigning_identity = None,
                 windows_cert = None,
                 windows_cert_pass = None,
                 verbose = False):

        if sys.platform == 'win32':
            home = os.environ['USERPROFILE']
        else:
            home = os.environ['HOME']

        self.dynamo_home = dynamo_home if dynamo_home else join(os.getcwd(), 'tmp', 'dynamo_home')
        self.ext = join(self.dynamo_home, 'ext')
        self.dmsdk = join(self.dynamo_home, 'sdk')
        self.defold = normpath(join(dirname(abspath(__file__)), '..'))
        self.defold_root = os.getcwd()
        self.host = get_host_platform()
        self.target_platform = target_platform

        self.build_utility = BuildUtility.BuildUtility(self.target_platform, self.host, self.dynamo_home)

        self.skip_tests = skip_tests
        self.skip_codesign = skip_codesign
        self.skip_docs = skip_docs
        self.skip_builtins = skip_builtins
        self.skip_bob_light = skip_bob_light
        self.disable_ccache = disable_ccache
        self.no_colors = no_colors
        self.archive_path = "s3://%s/archive" % (archive_domain)
        self.archive_domain = archive_domain
        self.package_path = package_path
        self.set_version = set_version
        self.channel = channel
        self.engine_artifacts = engine_artifacts
        self.waf_options = waf_options
        self.save_env_path = save_env_path
        self.notarization_username = notarization_username
        self.notarization_password = notarization_password
        self.notarization_itc_provider = notarization_itc_provider
        self.github_token = github_token
        self.github_target_repo = github_target_repo
        self.github_sha1 = github_sha1
        self.version = version
        self.codesigning_identity = codesigning_identity
        self.windows_cert = windows_cert
        self.windows_cert_pass = windows_cert_pass
        self.verbose = verbose

        if self.github_token is None:
            self.github_token = os.environ.get("GITHUB_TOKEN")

        self.thread_pool = None
        self.futures = []

        if version is None:
            with open('VERSION', 'r') as f:
                self.version = f.readlines()[0].strip()

        self._create_common_dirs()

    def __del__(self):
        if len(self.futures) > 0:
            print('ERROR: Pending futures (%d)' % len(self.futures))
            os._exit(5)

    def get_python(self):
        if 'macos' in self.host and 'arm64' == platform.machine():
            if 'x86_64-macos' == self.target_platform:
                return 'arch -x86_64 python'
        return 'python'

    def _create_common_dirs(self):
        for p in ['ext/lib/python', 'share', 'lib/js-web/js', 'lib/wasm-web/js']:
            self._mkdirs(join(self.dynamo_home, p))

    def _mkdirs(self, path):
        if not os.path.exists(path):
            os.makedirs(path)

    def _log(self, msg):
        print msg
        sys.stdout.flush()
        sys.stderr.flush()

    def distclean(self):
        if os.path.exists(self.dynamo_home):
            self._log('Removing %s' % self.dynamo_home)
            shutil.rmtree(self.dynamo_home)

        for lib in ['dlib','texc']+ENGINE_LIBS:
            builddir = join(self.defold_root, 'engine/%s/build' % lib)
            if os.path.exists(builddir):
                self._log('Removing %s' % builddir)
                shutil.rmtree(builddir)

        # Recreate dirs
        self._create_common_dirs()
        self._log('distclean done.')

    def _extract_tgz(self, file, path):
        self._log('Extracting %s to %s' % (file, path))
        version = sys.version_info
        suffix = os.path.splitext(file)[1]
        # Avoid a bug in python 2.7 (fixed in 2.7.2) related to not being able to remove symlinks: http://bugs.python.org/issue10761
        if self.host == 'x86_64-linux' and version[0] == 2 and version[1] == 7 and version[2] < 2:
            fmts = {'.gz': 'z', '.xz': 'J', '.bzip2': 'j'}
            run.env_command(self._form_env(), ['tar', 'xf%s' % fmts.get(suffix, 'z'), file], cwd = path)
        else:
            fmts = {'.gz': 'gz', '.xz': 'xz', '.bzip2': 'bz2'}
            tf = TarFile.open(file, 'r:%s' % fmts.get(suffix, 'gz'))
            tf.extractall(path)
            tf.close()

    def _extract_tgz_rename_folder(self, src, target_folder, strip_components=1, format=None):
        src = src.replace('\\', '/')

        force_local = ''
        if os.environ.get('GITHUB_SHA', None) is not None and os.environ.get('TERM', '') == 'cygwin':
            force_local = '--force-local' # to make tar not try to "connect" because it found a colon in the source file

        self._log('Extracting %s to %s/' % (src, target_folder))
        parentdir, dirname = os.path.split(target_folder)
        old_dir = os.getcwd()
        os.chdir(parentdir)
        if not os.path.exists(dirname):
            os.makedirs(dirname)

        if format is None:
            suffix = os.path.splitext(src)[1]
            fmts = {'.gz': 'z', '.xz': 'J', '.bzip2': 'j'}
            format = fmts.get(suffix, 'z')
        cmd = ['tar', 'xf%s' % format, src, '-C', dirname]
        if strip_components:
            cmd.extend(['--strip-components', '%d' % strip_components])
        if force_local:
            cmd.append(force_local)

        run.env_command(self._form_env(), cmd)
        os.chdir(old_dir)

    def _extract_zip(self, file, path):
        self._log('Extracting %s to %s' % (file, path))

        def _extract_zip_entry( zf, info, extract_dir ):
            zf.extract( info.filename, path=extract_dir )
            out_path = os.path.join( extract_dir, info.filename )
            perm = info.external_attr >> 16L
            os.chmod( out_path, perm )

        with zipfile.ZipFile(file, 'r') as zf:
            for info in zf.infolist():
                _extract_zip_entry( zf, info, path )

    def _extract(self, file, path):
        if os.path.splitext(file)[1] == '.zip':
            self._extract_zip(file, path)
        else:
            self._extract_tgz(file, path)

    def _copy(self, src, dst):
        self._log('Copying %s -> %s' % (src, dst))
        shutil.copy(src, dst)

    def _copy_tree(self, src, dst):
        self._log('Copying %s -> %s' % (src, dst))
        shutil.copytree(src, dst)

    def _download(self, url):
        self._log('Downloading %s' % (url))
        path = http_cache.download(url, lambda count, total: self._log('Downloading %s %.2f%%' % (url, 100 * count / float(total))))
        if not path:
            self._log('Downloading %s failed' % (url))
        return path

    def _check_package_path(self):
        if self.package_path is None:
            print("No package path provided. Use either --package-path option or DM_PACKAGES_URL environment variable")
            sys.exit(1)


    def install_ext(self):
        def make_package_path(root, platform, package):
            return join(root, 'packages', package) + '-%s.tar.gz' % platform

        def make_package_paths(root, platform, packages):
            return [make_package_path(root, platform, package) for package in packages]

        self._check_package_path()

        print("Installing common packages")
        for p in PACKAGES_ALL:
            self._extract_tgz(make_package_path(self.defold_root, 'common', p), self.ext)

        for p in DMSDK_PACKAGES_ALL:
            self._extract_tgz(make_package_path(self.defold_root, 'common', p), self.dmsdk)

        # TODO: Make sure the order of install does not affect the outcome!

        platform_packages = {
            'win32':          PACKAGES_WIN32,
            'x86_64-win32':   PACKAGES_WIN32_64,
            'x86_64-linux':   PACKAGES_LINUX_64,
            'x86_64-macos':   PACKAGES_MACOS_X86_64,
            #'arm64-macos':    PACKAGES_MACOS_ARM64,
            'arm64-ios':      PACKAGES_IOS_64,
            'x86_64-ios':     PACKAGES_IOS_X86_64,
            'armv7-android':  PACKAGES_ANDROID,
            'arm64-android':  PACKAGES_ANDROID_64,
            'js-web':         PACKAGES_EMSCRIPTEN,
            'wasm-web':       PACKAGES_EMSCRIPTEN
        }

        base_platforms = self.get_base_platforms()
        target_platform = self.target_platform
        other_platforms = set(platform_packages.keys()).difference(set(base_platforms), set([target_platform, self.host]))

        if target_platform in ['js-web', 'wasm-web']:
            node_modules_dir = os.path.join(self.dynamo_home, NODE_MODULE_LIB_DIR)
            for package in PACKAGES_NODE_MODULES:
                path = join(self.defold_root, 'packages', package + '.tar.gz')
                name = package.split('-')[0]
                self._extract_tgz(path, join(node_modules_dir, name))

        installed_packages = set()

        for platform in other_platforms:
            packages = platform_packages.get(platform, [])
            package_paths = make_package_paths(self.defold_root, platform, packages)
            print("Installing %s packages " % platform)
            for path in package_paths:
                self._extract_tgz(path, self.ext)
            installed_packages.update(package_paths)

        for base_platform in self.get_base_platforms():
            packages = list(PACKAGES_HOST) + build_private.get_install_host_packages(base_platform)
            packages.extend(platform_packages.get(base_platform, []))
            package_paths = make_package_paths(self.defold_root, base_platform, packages)
            package_paths = [path for path in package_paths if path not in installed_packages]
            if len(package_paths) != 0:
                print("Installing %s packages" % base_platform)
                for path in package_paths:
                    self._extract_tgz(path, self.ext)
                installed_packages.update(package_paths)

        # For easier usage with the extender server, we want the linux protoc tool available
        if target_platform in ('x86_64-macos', 'arm64-macos', 'x86_64-win32', 'x86_64-linux'):
            protobuf_packages = filter(lambda x: "protobuf" in x, PACKAGES_HOST)
            package_paths = make_package_paths(self.defold_root, 'x86_64-linux', protobuf_packages)
            print("Installing %s packages " % 'x86_64-linux')
            for path in package_paths:
                self._extract_tgz(path, self.ext)
            installed_packages.update(package_paths)

        target_packages = platform_packages.get(self.target_platform, []) + build_private.get_install_target_packages(self.target_platform)
        target_package_paths = make_package_paths(self.defold_root, self.target_platform, target_packages)
        target_package_paths = [path for path in target_package_paths if path not in installed_packages]

        if len(target_package_paths) != 0:
            print("Installing %s packages" % self.target_platform)
            for path in target_package_paths:
                self._extract_tgz(path, self.ext)
            installed_packages.update(target_package_paths)

        print("Installing python wheels")
        run.env_command(self._form_env(), [self.get_python(), './packages/get-pip.py', 'pip==20.3.4'])
        run.env_command(self._form_env(), [self.get_python(), '-m', 'pip', '-q', '-q', 'install', '-t', join(self.ext, 'lib', 'python'), 'requests', 'pyaml'])
        for whl in glob(join(self.defold_root, 'packages', '*.whl')):
            self._log('Installing %s' % basename(whl))
            run.env_command(self._form_env(), [self.get_python(), '-m', 'pip', '-q', '-q', 'install', '-t', join(self.ext, 'lib', 'python'), whl])

        print("Installing javascripts")
        for n in 'js-web-pre.js'.split():
            self._copy(join(self.defold_root, 'share', n), join(self.dynamo_home, 'share'))

        for n in 'js-web-pre-engine.js'.split():
            self._copy(join(self.defold_root, 'share', n), join(self.dynamo_home, 'share'))

        print("Installing profiles etc")
        for n in itertools.chain(*[ glob('share/*%s' % ext) for ext in ['.mobileprovision', '.xcent', '.supp']]):
            self._copy(join(self.defold_root, n), join(self.dynamo_home, 'share'))

        # Simple way to reduce number of warnings in the build
        proto_path = os.path.join(self.dynamo_home, 'share', 'proto')
        if not os.path.exists(proto_path):
            os.makedirs(proto_path)

    def get_local_or_remote_file(self, path):
        if os.path.isdir(self.package_path): # is is a local path?
            if os.path.exists(path):
                return os.path.normpath(os.path.abspath(path))
            print "Could not find local file:", path
            sys.exit(1)
        dirname, basename = os.path.split(path)
        path = dirname + "/" + urllib.quote(basename)
        path = self._download(path) # it should be an url
        if path is None:
            print("Error. Could not download %s" % path)
            sys.exit(1)
        return path

    def check_sdk(self):
        sdkfolder = join(self.ext, 'SDKs')

        self.sdk_info = sdk.get_sdk_info(sdkfolder, target_platform)

        # We currently only support a subset of platforms using this mechanic
        if platform in ('x86_64-macos', 'arm64-macos','x86_64-ios','arm64-ios'):
            if not self.sdk_info:
                print("Couldn't find any sdks")
                print("We recommend you follow the packaging steps found here: %s" % "https://github.com/defold/defold/blob/dev/scripts/package/README.md#packaging-the-sdks")
                print("Then run './scripts/build.py --package-path=<local_folder_or_url> install_ext --platform=<platform>=%s'" % self.target_platform)
                sys.exit(1)

            print("Using SDKS:", self.sdk_info)

    def install_sdk(self):
        sdkfolder = join(self.ext, 'SDKs')

        target_platform = self.target_platform
        if target_platform in ('x86_64-macos', 'arm64-macos', 'arm64-ios', 'x86_64-ios'):
            # macOS SDK
            download_sdk(self,'%s/%s.tar.gz' % (self.package_path, sdk.PACKAGES_MACOS_SDK), join(sdkfolder, sdk.PACKAGES_MACOS_SDK))
            download_sdk(self,'%s/%s.darwin.tar.gz' % (self.package_path, sdk.PACKAGES_XCODE_TOOLCHAIN), join(sdkfolder, sdk.PACKAGES_XCODE_TOOLCHAIN))

        if target_platform in ('arm64-ios', 'x86_64-ios'):
            # iOS SDK
            download_sdk(self,'%s/%s.tar.gz' % (self.package_path, sdk.PACKAGES_IOS_SDK), join(sdkfolder, sdk.PACKAGES_IOS_SDK))
            download_sdk(self,'%s/%s.tar.gz' % (self.package_path, sdk.PACKAGES_IOS_SIMULATOR_SDK), join(sdkfolder, sdk.PACKAGES_IOS_SIMULATOR_SDK))

        if 'win32' in target_platform or ('win32' in self.host):
            win32_sdk_folder = join(self.ext, 'SDKs', 'Win32')
            download_sdk(self,'%s/%s.tar.gz' % (self.package_path, sdk.PACKAGES_WIN32_SDK_10), join(win32_sdk_folder, 'WindowsKits', '10') )
            download_sdk(self,'%s/%s.tar.gz' % (self.package_path, sdk.PACKAGES_WIN32_TOOLCHAIN), join(win32_sdk_folder, 'MicrosoftVisualStudio14.0'), strip_components=0 )

            # On OSX, the file system is already case insensitive, so no need to duplicate the files as we do on the extender server

        if target_platform in ('armv7-android', 'arm64-android'):
            host = self.host
            if 'win32' in host:
                host = 'windows'
            elif 'linux' in host:
                host = 'linux'
            # Android NDK
            download_sdk(self, '%s/%s-%s-x86_64.tar.gz' % (self.package_path, PACKAGES_ANDROID_NDK, host), join(sdkfolder, PACKAGES_ANDROID_NDK))
            # Android SDK
            download_sdk(self, '%s/%s-%s-android-%s-%s.tar.gz' % (self.package_path, PACKAGES_ANDROID_SDK, host, ANDROID_TARGET_API_LEVEL, ANDROID_BUILD_TOOLS_VERSION), join(sdkfolder, PACKAGES_ANDROID_SDK))

        if 'linux' in self.host:
            download_sdk(self, '%s/%s.tar.xz' % (self.package_path, sdk.PACKAGES_LINUX_TOOLCHAIN), join(sdkfolder, 'linux', sdk.PACKAGES_LINUX_CLANG), format='J')

        if target_platform in ('x86_64-macos', 'arm64-macos', 'arm64-ios', 'x86_64-ios') and 'linux' in self.host:
            if not os.path.exists(join(sdkfolder, 'linux', sdk.PACKAGES_LINUX_CLANG, 'cctools')):
                download_sdk(self, '%s/%s.tar.gz' % (self.package_path, PACKAGES_CCTOOLS_PORT), join(sdkfolder, 'linux', sdk.PACKAGES_LINUX_CLANG), force_extract=True)

        build_private.install_sdk(self, target_platform)

    def get_ems_dir(self):
        return join(self.ext, 'SDKs', 'emsdk-' + EMSCRIPTEN_VERSION_STR)

    def _form_ems_path(self):
        upstream = join(self.get_ems_dir(), 'upstream', 'emscripten')
        if os.path.exists(upstream):
            return upstream
        return join(self.get_ems_dir(), 'fastcomp', 'emscripten')

    def install_ems(self):
        # TODO: should eventually be moved to install_sdk
        emsDir = self.get_ems_dir()

        os.environ['EMSCRIPTEN'] = self._form_ems_path()
        os.environ['EM_CONFIG'] = join(self.get_ems_dir(), '.emscripten')
        os.environ['EM_CACHE'] = join(self.get_ems_dir(), 'emscripten_cache')

        if os.path.isdir(emsDir):
            print "Emscripten is already installed:", emsDir
        else:
            self._check_package_path()
            platform_map = {'x86_64-linux':'linux',
                            'x86_64-macos':'darwin',
                            'arm64-macos':'darwin',
                            'x86_64-win32':'win32'}
            path = join(self.package_path, '%s-%s.tar.gz' % (PACKAGES_EMSCRIPTEN_SDK, platform_map.get(self.host, self.host)))
            path = self.get_local_or_remote_file(path)
            self._extract(path, join(self.ext, 'SDKs'))

        config = os.environ['EM_CONFIG']
        if not os.path.isfile(config):
            self.activate_ems()

    def activate_ems(self):
        version = EMSCRIPTEN_VERSION_STR
        if 'fastcomp' in self._form_ems_path():
            version += "-fastcomp"
        run.env_command(self._form_env(), [join(self.get_ems_dir(), 'emsdk'), 'activate', version, '--embedded'])

        # prewarm the cache
        # Although this method might be more "correct", it also takes 10 minutes more than we'd like on CI
        #run.env_command(self._form_env(), ['%s/embuilder.py' % self._form_ems_path(), 'build', 'SYSTEM', 'MINIMAL'])
        # .. so we stick with the old version of prewarming

        # Compile a file warm up the emscripten caches (libc etc)
        c_file = tempfile.mktemp(suffix='.c')
        exe_file = tempfile.mktemp(suffix='.js')
        with open(c_file, 'w') as f:
            f.write('int main() { return 0; }')
        run.env_command(self._form_env(), ['%s/emcc' % self._form_ems_path(), c_file, '-o', '%s' % exe_file])

    def check_ems(self):
        config = join(self.get_ems_dir(), '.emscripten')
        err = False
        if not os.path.isfile(config):
            print 'No .emscripten file.'
            err = True
        emsDir = self.get_ems_dir()
        if not os.path.isdir(emsDir):
            print 'Emscripten tools not installed.'
            err = True
        if err:
            print 'Consider running install_ems'

    def _git_sha1(self, ref = None):
        return self.build_utility.git_sha1(ref)

    def _ziptree(self, path, outfile = None, directory = None):
        # Directory is similar to -C in tar
        if not outfile:
            outfile = tempfile.NamedTemporaryFile(delete = False)

        zip = zipfile.ZipFile(outfile, 'w', zipfile.ZIP_DEFLATED)
        for root, dirs, files in os.walk(path):
            for f in files:
                p = os.path.join(root, f)
                an = p
                if directory:
                    an = os.path.relpath(p, directory)
                zip.write(p, an)

        zip.close()
        return outfile.name

    def _add_files_to_zip(self, zip, paths, directory=None, topfolder=None):
        for p in paths:
            if not os.path.isfile(p):
                continue
            an = p
            if directory:
                an = os.path.relpath(p, directory)
            if topfolder:
                an = os.path.join(topfolder, an)
            zip.write(p, an)

    def is_cross_platform(self):
        return self.host != self.target_platform

    def is_desktop_target(self):
        return self.target_platform in ['x86_64-linux', 'x86_64-macos', 'arm64-macos', 'x86_64-win32']

    # package the native SDK, return the path to the zip file
    def _package_platform_sdk(self, platform):
        with open(join(self.dynamo_home, 'defoldsdk.zip'), 'wb') as outfile:
            zip = zipfile.ZipFile(outfile, 'w', zipfile.ZIP_DEFLATED)

            topfolder = 'defoldsdk'
            defold_home = os.path.normpath(os.path.join(self.dynamo_home, '..', '..'))

            # Includes
            includes = []
            for root, dirs, files in os.walk(os.path.join(self.dynamo_home, "sdk/include")):
                for file in files:
                    if file.endswith('.h'):
                        includes.append(os.path.join(root, file))

            # proto _ddf.h + "res_*.h"
            for root, dirs, files in os.walk(os.path.join(self.dynamo_home, "include")):
                for file in files:
                    if file.endswith('.h') and ('ddf' in file or file.startswith('res_')):
                        includes.append(os.path.join(root, file))

            self._add_files_to_zip(zip, includes, self.dynamo_home, topfolder)

            # Configs
            configs = ['extender/build.yml']
            configs = [os.path.join(self.dynamo_home, x) for x in configs]
            self._add_files_to_zip(zip, configs, self.dynamo_home, topfolder)

            # Variants
            variants = []
            for root, dirs, files in os.walk(os.path.join(self.dynamo_home, "extender/variants")):
                for file in files:
                    if file.endswith('.appmanifest'):
                        variants.append(os.path.join(root, file))

            self._add_files_to_zip(zip, variants, self.dynamo_home, topfolder)

            def _findlibs(libdir):
                paths = os.listdir(libdir)
                paths = [os.path.join(libdir, x) for x in paths if os.path.splitext(x)[1] in ('.a', '.dylib', '.so', '.lib', '.dll')]
                return paths

            def _findjars(jardir, ends_with):
                paths = os.listdir(jardir)
                paths = [os.path.join(jardir, x) for x in paths if x.endswith(ends_with)]
                return paths

            def _findjslibs(libdir):
                paths = os.listdir(libdir)
                paths = [os.path.join(libdir, x) for x in paths if os.path.splitext(x)[1] in ('.js',)]
                return paths

            def _findfiles(directory, exts):
                paths = []
                for root, dirs, files in os.walk(directory):
                    for f in files:
                        if os.path.splitext(f)[1] in exts:
                            paths.append(os.path.join(root, f))
                return paths

            # Dynamo libs
            libdir = os.path.join(self.dynamo_home, 'lib/%s' % platform)
            paths = _findlibs(libdir)
            self._add_files_to_zip(zip, paths, self.dynamo_home, topfolder)
            # External libs
            libdir = os.path.join(self.dynamo_home, 'ext/lib/%s' % platform)
            paths = _findlibs(libdir)
            self._add_files_to_zip(zip, paths, self.dynamo_home, topfolder)

            # Android Jars (Dynamo)
            jardir = os.path.join(self.dynamo_home, 'share/java')
            paths = _findjars(jardir, ('android.jar', 'dlib.jar', 'r.jar'))
            self._add_files_to_zip(zip, paths, self.dynamo_home, topfolder)

            # Android Jars (external)
            external_jars = ("android-support-multidex.jar",
                             "androidx-multidex.jar",
                             "android.jar")
            jardir = os.path.join(self.dynamo_home, 'ext/share/java')
            paths = _findjars(jardir, external_jars)
            self._add_files_to_zip(zip, paths, self.dynamo_home, topfolder)

            # Win32 resource files
            engine_rc = os.path.join(self.dynamo_home, 'lib/%s/defold.ico' % platform)
            defold_ico = os.path.join(self.dynamo_home, 'lib/%s/engine.rc' % platform)
            self._add_files_to_zip(zip, [engine_rc, defold_ico], self.dynamo_home, topfolder)

            # JavaScript files
            # js-web-pre-x files
            jsdir = os.path.join(self.dynamo_home, 'share')
            paths = _findjslibs(jsdir)
            self._add_files_to_zip(zip, paths, self.dynamo_home, topfolder)
            # libraries for js-web
            jsdir = os.path.join(self.dynamo_home, 'lib/js-web/js/')
            paths = _findjslibs(jsdir)
            self._add_files_to_zip(zip, paths, self.dynamo_home, topfolder)
            # libraries for wasm-web
            jsdir = os.path.join(self.dynamo_home, 'lib/wasm-web/js/')
            paths = _findjslibs(jsdir)
            self._add_files_to_zip(zip, paths, self.dynamo_home, topfolder)

            # .proto files
            for d in ['share/proto/', 'ext/include/google/protobuf']:
                protodir = os.path.join(self.dynamo_home, d)
                paths = _findfiles(protodir, ('.proto',))
                self._add_files_to_zip(zip, paths, self.dynamo_home, topfolder)

            # pipeline tools
            if platform in ('x86_64-macos','arm64-macos','x86_64-linux','x86_64-win32'): # needed for the linux build server
                # protoc
                protoc = os.path.join(self.dynamo_home, 'ext/bin/%s/protoc' % platform)
                ddfc_py = os.path.join(self.dynamo_home, 'bin/ddfc.py')
                ddfc_cxx = os.path.join(self.dynamo_home, 'bin/ddfc_cxx')
                ddfc_cxx_bat = os.path.join(self.dynamo_home, 'bin/ddfc_cxx.bat')
                ddfc_java = os.path.join(self.dynamo_home, 'bin/ddfc_java')

                # protoc plugin (ddfc.py) needs our dlib_shared too
                plugin_pb2 = os.path.join(self.dynamo_home, 'lib/python/plugin_pb2.py')
                ddf_init = os.path.join(self.dynamo_home, 'lib/python/ddf/__init__.py')
                ddf_extensions_pb2 = os.path.join(self.dynamo_home, 'lib/python/ddf/ddf_extensions_pb2.py')
                ddf_math_pb2 = os.path.join(self.dynamo_home, 'lib/python/ddf/ddf_math_pb2.py')
                dlib_init = os.path.join(self.dynamo_home, 'lib/python/dlib/__init__.py')

                self._add_files_to_zip(zip, [protoc, ddfc_py, ddfc_java, ddfc_cxx, ddfc_cxx_bat, plugin_pb2, ddf_init, ddf_extensions_pb2, ddf_math_pb2, dlib_init], self.dynamo_home, topfolder)

                # we don't want to run "pip install" on individual sdk files., so we copy the python files as-is
                protobuf_files = []
                for root, dirs, files in os.walk(os.path.join(self.dynamo_home, 'ext/lib/python/google')):
                    for f in files:
                        _, ext = os.path.splitext(f)
                        print root, f
                        if ext in ('.pyc',):
                            continue
                        path = os.path.join(root, f)
                        protobuf_files.append(path)

                if not protobuf_files:
                    raise Exception("Failed to find python protobuf folder")

                self._add_files_to_zip(zip, protobuf_files, self.dynamo_home, topfolder)

                # bob pipeline classes
                bob_light = os.path.join(self.dynamo_home, 'share/java/bob-light.jar')
                self._add_files_to_zip(zip, [bob_light], self.dynamo_home, topfolder)


            # For logging, print all paths in zip:
            for x in zip.namelist():
                print(x)

            zip.close()
            return outfile.name
        return None

    def build_platform_sdk(self):
        # Helper function to make it easier to build a platform sdk locally
        try:
            path = self._package_platform_sdk(self.target_platform)
        except Exception, e:
            print "Failed to package sdk for platform %s: %s" % (self.target_platform, e)
        else:
            print "Wrote %s" % path

    def build_builtins(self):
        with open(join(self.dynamo_home, 'share', 'builtins.zip'), 'wb') as f:
            self._ziptree(join(self.dynamo_home, 'content', 'builtins'), outfile = f, directory = join(self.dynamo_home, 'content'))

    def _strip_engine(self, path):
        """ Strips the debug symbols from an executable """
        if self.target_platform not in ['x86_64-linux','x86_64-macos','arm64-macos','arm64-ios','x86_64-ios','armv7-android','arm64-android']:
            return False

        sdkfolder = join(self.ext, 'SDKs')

        strip = "strip"
        if 'android' in self.target_platform:
            ANDROID_NDK_VERSION = '20'
            ANDROID_NDK_ROOT = os.path.join(sdkfolder,'android-ndk-r%s' % ANDROID_NDK_VERSION)
            ANDROID_GCC_VERSION = '4.9'
            if target_platform == 'armv7-android':
                ANDROID_PLATFORM = 'arm-linux-androideabi'
            elif target_platform == 'arm64-android':
                ANDROID_PLATFORM = 'aarch64-linux-android'

            ANDROID_HOST = 'linux' if sys.platform == 'linux2' else 'darwin'
            strip = "%s/toolchains/%s-%s/prebuilt/%s-x86_64/bin/%s-strip" % (ANDROID_NDK_ROOT, ANDROID_PLATFORM, ANDROID_GCC_VERSION, ANDROID_HOST, ANDROID_PLATFORM)

        if self.target_platform in ('x86_64-macos','arm64-macos','arm64-ios','x86_64-ios') and 'linux2' == sys.platform:
            strip = os.path.join(sdkfolder, 'linux', sdk.PACKAGES_LINUX_CLANG, 'bin', 'x86_64-apple-darwin19-strip')

        run.shell_command("%s %s" % (strip, path))
        return True

    def archive_engine(self):
        sha1 = self._git_sha1()
        full_archive_path = join(sha1, 'engine', self.target_platform).replace('\\', '/')
        share_archive_path = join(sha1, 'engine', 'share').replace('\\', '/')
        java_archive_path = join(sha1, 'engine', 'share', 'java').replace('\\', '/')
        dynamo_home = self.dynamo_home
        self.full_archive_path = full_archive_path

        bin_dir = self.build_utility.get_binary_path()
        lib_dir = self.target_platform

        # upload editor 2.0 launcher
        if self.target_platform in ['x86_64-linux', 'x86_64-macos', 'arm64-macos', 'x86_64-win32']:
            launcher_name = format_exes("launcher", self.target_platform)[0]
            launcherbin = join(bin_dir, launcher_name)
            self.upload_to_archive(launcherbin, '%s/%s' % (full_archive_path, launcher_name))

        # upload gdc tool on desktop platforms
        if self.is_desktop_target():
            gdc_name = format_exes("gdc", self.target_platform)[0]
            gdc_bin = join(bin_dir, gdc_name)
            self.upload_to_archive(gdc_bin, '%s/%s' % (full_archive_path, gdc_name))

        for n in ['dmengine', 'dmengine_release', 'dmengine_headless']:
            for engine_name in format_exes(n, self.target_platform):
                engine = join(bin_dir, engine_name)
                self.upload_to_archive(engine, '%s/%s' % (full_archive_path, engine_name))
                engine_stripped = join(bin_dir, engine_name + "_stripped")
                shutil.copy2(engine, engine_stripped)
                if self._strip_engine(engine_stripped):
                    self.upload_to_archive(engine_stripped, '%s/stripped/%s' % (full_archive_path, engine_name))
                if 'win32' in self.target_platform:
                    pdb = join(bin_dir, os.path.splitext(engine_name)[0] + '.pdb')
                    self.upload_to_archive(pdb, '%s/%s' % (full_archive_path, os.path.basename(pdb)))

            if 'web' in self.target_platform:
                engine_mem = join(bin_dir, engine_name + '.mem')
                if os.path.exists(engine_mem):
                    self.upload_to_archive(engine_mem, '%s/%s.mem' % (full_archive_path, engine_name))
                engine_symbols = join(bin_dir, engine_name + '.symbols')
                if os.path.exists(engine_symbols):
                    self.upload_to_archive(engine_symbols, '%s/%s.symbols' % (full_archive_path, engine_name))
            elif 'macos' in self.target_platform or 'ios' in self.target_platform:
                engine_symbols = join(bin_dir, engine_name + '.dSYM.zip')
                if os.path.exists(engine_symbols):
                    self.upload_to_archive(engine_symbols, '%s/%s' % (full_archive_path, os.path.basename(engine_symbols)))

        zip_archs = []
        if not self.skip_docs:
            zip_archs.append('ref-doc.zip')
        if not self.skip_builtins:
            zip_archs.append('builtins.zip')
        for zip_arch in zip_archs:
            self.upload_to_archive(join(dynamo_home, 'share', zip_arch), '%s/%s' % (share_archive_path, zip_arch))

        if self.target_platform == 'x86_64-linux':
            # NOTE: It's arbitrary for which platform we archive dlib.jar. Currently set to linux 64-bit
            self.upload_to_archive(join(dynamo_home, 'share', 'java', 'dlib.jar'), '%s/dlib.jar' % (java_archive_path))

        if 'android' in self.target_platform:
            files = [
                ('share/java', 'classes.dex'),
                ('ext/share/java', 'android.jar'),
            ]
            for f in files:
                src = join(dynamo_home, f[0], f[1])
                self.upload_to_archive(src, '%s/%s' % (full_archive_path, f[1]))

            resources = self._ziptree(join(dynamo_home, 'ext', 'share', 'java', 'res'), directory = join(dynamo_home, 'ext', 'share', 'java'))
            self.upload_to_archive(resources, '%s/android-resources.zip' % (full_archive_path))

        if self.is_desktop_target():
            libs = ['dlib', 'texc', 'particle']
            for lib in libs:
                lib_name = format_lib('%s_shared' % (lib), self.target_platform)
                lib_path = join(dynamo_home, 'lib', lib_dir, lib_name)
                self.upload_to_archive(lib_path, '%s/%s' % (full_archive_path, lib_name))

        sdkpath = self._package_platform_sdk(self.target_platform)
        self.upload_to_archive(sdkpath, '%s/defoldsdk.zip' % full_archive_path)

    def _get_build_flags(self):
        supported_tests = {}
        # E.g. on win64, we can test multiple platforms 
        supported_tests['x86_64-win32'] = ['win32', 'x86_64-win32', 'arm64-nx64']

        supports_tests = self.target_platform in supported_tests.get(self.host, []) or self.host == self.target_platform
        skip_tests = '--skip-tests' if self.skip_tests or not supports_tests else ''
        skip_codesign = '--skip-codesign' if self.skip_codesign else ''
        disable_ccache = '--disable-ccache' if self.disable_ccache else ''
        return {'skip_tests':skip_tests, 'skip_codesign':skip_codesign, 'disable_ccache':disable_ccache, 'prefix':None}

    def get_base_platforms(self):
        # Base platforms is the platforms to build the base libs for.
        # The base libs are the libs needed to build bob, i.e. contains compiler code.

        platform_dependencies = {'x86_64-macos': ['x86_64-macos'],
                                 'arm64-macos': ['arm64-macos'],
                                 'x86_64-linux': [],
                                 'x86_64-win32': ['win32']}

        platforms = list(platform_dependencies.get(self.host, [self.host]))

        if not self.host in platforms:
            platforms.append(self.host)

        return platforms

    def _build_engine_cmd(self, skip_tests, skip_codesign, disable_ccache, prefix):
        prefix = prefix and prefix or self.dynamo_home
        return '%s %s/ext/bin/waf --prefix=%s %s %s %s distclean configure build install' % (self.get_python(), self.dynamo_home, prefix, skip_tests, skip_codesign, disable_ccache)

    def _build_engine_lib(self, args, lib, platform, skip_tests = False, dir = 'engine'):
        self._log('Building %s for %s' % (lib, platform))
        skip_build_tests = []
        if skip_tests and '--skip-build-tests' not in self.waf_options:
            skip_build_tests.append('--skip-tests')
            skip_build_tests.append('--skip-build-tests')
        cwd = join(self.defold_root, '%s/%s' % (dir, lib))
        plf_args = ['--platform=%s' % platform]
        run.env_command(self._form_env(), args + plf_args + self.waf_options + skip_build_tests, cwd = cwd)

    def build_bob_light(self):
        self._log('Building bob light')

        bob_dir = join(self.defold_root, 'com.dynamo.cr/com.dynamo.cr.bob')
        common_dir = join(self.defold_root, 'com.dynamo.cr/com.dynamo.cr.common')

        sha1 = self._git_sha1()
        if os.path.exists(os.path.join(self.dynamo_home, 'archive', sha1)):
            run.env_shell_command(self._form_env(), "./scripts/copy.sh", cwd = bob_dir)

        ant = join(self.dynamo_home, 'ext/share/ant/bin/ant')
        ant_args = ['-logger', 'org.apache.tools.ant.listener.AnsiColorLogger']
        if self.verbose:
            ant_args += ['-v']

        env = self._form_env()
        env['ANT_OPTS'] = '-Dant.logger.defaults=%s/ant-logger-colors.txt' % join(self.defold_root, 'com.dynamo.cr/com.dynamo.cr.bob.test')
        env['DM_BOB_EXT_LIB_DIR'] = os.path.join(common_dir, 'ext')
        env['DM_BOB_CLASS_DIR'] = os.path.join(bob_dir, 'build')

        s = run.command(" ".join([ant, 'clean', 'compile-bob-light'] + ant_args),
                                    cwd = join(self.defold_root, 'com.dynamo.cr/com.dynamo.cr.bob'), shell = True, env = env)
        if self.verbose:
            print s

        s = run.command(" ".join([ant, 'install-bob-light'] + ant_args), cwd = bob_dir, shell = True, env = env)
        if self.verbose:
            print s

    def build_engine(self):
        self.check_sdk()

        # We want random folder to thoroughly test bob-light
        # We dont' want it to unpack for _every_ single invocation during the build
        os.environ['DM_BOB_ROOTFOLDER'] = tempfile.mkdtemp(prefix='bob-light-')
        self._log("env DM_BOB_ROOTFOLDER=" + os.environ['DM_BOB_ROOTFOLDER'])

        cmd = self._build_engine_cmd(**self._get_build_flags())
        args = cmd.split()
        host = self.host
        # Make sure we build these for the host platform for the toolchain (bob light)
        for lib in ['dlib', 'texc']:
            skip_tests = host != self.target_platform
            self._build_engine_lib(args, lib, host, skip_tests = skip_tests)
        if not self.skip_bob_light:
            # We must build bob-light, which builds content during the engine build
            self.build_bob_light()
        # Target libs to build

        engine_libs = list(ENGINE_LIBS)
        if host != self.target_platform:
            engine_libs.insert(0, 'dlib')
            if self.is_desktop_target():
                engine_libs.insert(1, 'texc')
        for lib in engine_libs:
            if not build_private.is_library_supported(target_platform, lib):
                continue
            self._build_engine_lib(args, lib, target_platform)
        self._build_engine_lib(args, 'extender', target_platform, dir = 'share')
        if not self.skip_docs:
            self.build_docs()
        if not self.skip_builtins:
            self.build_builtins()
        if '--static-analyze' in self.waf_options:
            scan_output_dir = os.path.normpath(os.path.join(os.environ['DYNAMO_HOME'], '..', '..', 'static_analyze'))
            report_dir = os.path.normpath(os.path.join(os.environ['DYNAMO_HOME'], '..', '..', 'report'))
            run.command([self.get_python(), './scripts/scan_build_gather_report.py', '-o', report_dir, '-i', scan_output_dir])
            print("Wrote report to %s. Open with 'scan-view .' or 'python -m SimpleHTTPServer'" % report_dir)
            shutil.rmtree(scan_output_dir)

        if os.path.exists(os.environ['DM_BOB_ROOTFOLDER']):
            print "Removing", os.environ['DM_BOB_ROOTFOLDER']
            shutil.rmtree(os.environ['DM_BOB_ROOTFOLDER'])

    def build_external(self):
        flags = self._get_build_flags()
        flags['prefix'] = join(self.defold_root, 'packages')
        cmd = self._build_engine_cmd(**flags)
        args = cmd.split() + ['package']
        for lib in EXTERNAL_LIBS:
            self._build_engine_lib(args, lib, platform=self.target_platform, dir='external')

    def archive_bob(self):
        sha1 = self._git_sha1()
        full_archive_path = join(sha1, 'bob').replace('\\', '/')
        for p in glob(join(self.dynamo_home, 'share', 'java', 'bob.jar')):
            self.upload_to_archive(p, '%s/%s' % (full_archive_path, basename(p)))

    def copy_local_bob_artefacts(self):
        texc_name = format_lib('texc_shared', self.host)
        luajit_dir = tempfile.mkdtemp()
        cwd = join(self.defold_root, 'com.dynamo.cr/com.dynamo.cr.bob')
        missing = {}
        def add_missing(plf, txt):
            txts = []
            txts = missing.setdefault(plf, txts)
            txts = txts.append(txt)
        for plf in [['x86_64-win32', 'x86_64-win32'],
                    ['x86_64-linux', 'x86_64-linux'],
                    ['x86_64-macos', 'x86_64-macos'],
                    ['arm64-macos', 'arm64-macos']]:
            luajit_path = join(cwd, '../../packages/luajit-2.1.0-beta3-%s.tar.gz' % (plf[0]))
            if not os.path.exists(luajit_path):
                add_missing(plf[1], "package '%s' could not be found" % (luajit_path))
            else:
                self._extract(luajit_path, luajit_dir)
                luajit_exe = format_exes('luajit-32', plf[1])[0]
                luajit_exe_64 = format_exes('luajit-64', plf[1])[0]
                self._copy(join(luajit_dir, 'bin/%s/%s' % (plf[0], luajit_exe)), join(cwd, 'libexec/%s/%s' % (plf[1], luajit_exe)))
                self._copy(join(luajit_dir, 'bin/%s/%s' % (plf[0], luajit_exe_64)), join(cwd, 'libexec/%s/%s' % (plf[1], luajit_exe_64)))
        win32_files = dict([['ext/lib/%s/%s.dll' % (plf[0], lib), 'lib/%s/%s.dll' % (plf[1], lib)] for lib in ['OpenAL32', 'wrap_oal'] for plf in [['win32', 'x86-win32'], ['x86_64-win32', 'x86_64-win32']]])
        macos_files = dict([['ext/lib/%s/lib%s.dylib' % (plf[0], lib), 'lib/%s/lib%s.dylib' % (plf[1], lib)] for lib in [] for plf in [['x86_64-macos', 'x86_64-macos'], ['arm64-macos', 'arm64-macos']]])
        linux_files = dict([['ext/lib/%s/lib%s.so' % (plf[0], lib), 'lib/%s/lib%s.so' % (plf[1], lib)] for lib in [] for plf in [['x86_64-linux', 'x86_64-linux']]])
        js_files = {}
        android_files = {'share/java/classes.dex': 'lib/classes.dex',
                         'ext/share/java/android.jar': 'lib/android.jar'}
        switch_files = {}
        # This dict is being built up and will eventually be used for copying in the end
        # - "type" - what the files are needed for, for error reporting
        #   - pairs of src-file -> dst-file
        artefacts = {'generic': {'share/java/dlib.jar': 'lib/dlib.jar',
                                 'share/builtins.zip': 'lib/builtins.zip',
                                 'lib/%s/%s' % (self.host, texc_name): 'lib/%s/%s' % (self.host, texc_name)},
                     'android-bundling': android_files,
                     'win32-bundling': win32_files,
                     'js-bundling': js_files,
                     'ios-bundling': {},
                     'osx-bundling': macos_files,
                     'linux-bundling': linux_files,
                     'switch-bundling': switch_files}
        # Add dmengine to 'artefacts' procedurally
        for type, plfs in {'android-bundling': [['armv7-android', 'armv7-android'], ['arm64-android', 'arm64-android']],
                           'win32-bundling': [['win32', 'x86-win32'], ['x86_64-win32', 'x86_64-win32']],
                           'js-bundling': [['js-web', 'js-web'], ['wasm-web', 'wasm-web']],
                           'ios-bundling': [['arm64-ios', 'arm64-ios'], ['x86_64-ios', 'x86_64-ios']],
                           'osx-bundling': [['x86_64-macos', 'x86_64-macos'], ['arm64-macos', 'arm64-macos']],
                           'linux-bundling': [['x86_64-linux', 'x86_64-linux']],
                           'switch-bundling': [['arm64-nx64', 'arm64-nx64']]}.iteritems():
            # plfs is pairs of src-platform -> dst-platform
            for plf in plfs:
                exes = format_exes('dmengine', plf[1]) + format_exes('dmengine_release', plf[1])
                artefacts[type].update(dict([['bin/%s/%s' % (plf[0], exe), 'libexec/%s/%s' % (plf[1], exe)] for exe in exes]))
        # Perform the actual copy, or list which files are missing
        for type, files in artefacts.iteritems():
            m = []
            for src, dst in files.iteritems():
                src_path = join(self.dynamo_home, src)
                if not os.path.exists(src_path):
                    m.append(src_path)
                else:
                    dst_path = join(cwd, dst)
                    self._mkdirs(os.path.dirname(dst_path))
                    self._copy(src_path, dst_path)
            if m:
                add_missing(type, m)
        if missing:
            print('*** NOTE! There are missing artefacts.')
            print(json.dumps(missing, indent=2))

    def build_bob(self):
        cwd = join(self.defold_root, 'com.dynamo.cr/com.dynamo.cr.bob')

        bob_dir = join(self.defold_root, 'com.dynamo.cr/com.dynamo.cr.bob')
        common_dir = join(self.defold_root, 'com.dynamo.cr/com.dynamo.cr.common')


        sha1 = self._git_sha1()
        if os.path.exists(os.path.join(self.dynamo_home, 'archive', sha1)):
            run.env_shell_command(self._form_env(), "./scripts/copy.sh", cwd = bob_dir)
        else:
            self.copy_local_bob_artefacts()


        env = self._form_env()

        ant = join(self.dynamo_home, 'ext/share/ant/bin/ant')
        ant_args = ['-logger', 'org.apache.tools.ant.listener.AnsiColorLogger']
        env['ANT_OPTS'] = '-Dant.logger.defaults=%s/ant-logger-colors.txt' % join(self.defold_root, 'com.dynamo.cr/com.dynamo.cr.bob.test')

        env = self._form_env()
        env['ANT_OPTS'] = '-Dant.logger.defaults=%s/ant-logger-colors.txt' % join(self.defold_root, 'com.dynamo.cr/com.dynamo.cr.bob.test')
        env['DM_BOB_EXT_LIB_DIR'] = os.path.join(common_dir, 'ext')
        env['DM_BOB_CLASS_DIR'] = os.path.join(bob_dir, 'build')

        run.command(" ".join([ant, 'clean', 'compile'] + ant_args), cwd = bob_dir, shell = True, env = env)

        run.command(" ".join([ant, 'install'] + ant_args), cwd = bob_dir, shell = True, env = env)

        if not self.skip_tests:
            cwd = join(self.defold_root, 'com.dynamo.cr/com.dynamo.cr.bob.test')
            args = [ant, 'test-clean', 'test'] + ant_args
            run.command(" ".join(args), cwd = cwd, shell = True, env = env, stdout = None)


    def build_sdk(self):
        tempdir = tempfile.mkdtemp() # where the sdk ends up

        sha1 = self._git_sha1()
        u = urlparse.urlparse(self.get_archive_path())
        bucket = s3.get_bucket(u.netloc)

        root = urlparse.urlparse(self.get_archive_path()).path[1:]
        base_prefix = os.path.join(root, sha1)

        platforms = get_target_platforms()

        # Since we usually want to use the scripts in this package on a linux machine, we'll unpack
        # it last, in order to preserve unix line endings in the files
        if 'x86_64-linux' in platforms:
            platforms.remove('x86_64-linux')
            platforms.append('x86_64-linux')

        for platform in platforms:
            prefix = os.path.join(base_prefix, 'engine', platform, 'defoldsdk.zip')
            entry = bucket.get_key(prefix)

            if entry is None:
                raise Exception("Could not find sdk: %s" % prefix)

            platform_sdk_zip = tempfile.NamedTemporaryFile(delete = False)
            print "Downloading", entry.key
            entry.get_contents_to_filename(platform_sdk_zip.name)
            print "Downloaded", entry.key, "to", platform_sdk_zip.name

            self._extract_zip(platform_sdk_zip.name, tempdir)
            print "Extracted", platform_sdk_zip.name, "to", tempdir

            os.unlink(platform_sdk_zip.name)
            print ""

        # Due to an issue with how the attributes are preserved, let's go through the bin/ folders
        # and set the flags explicitly
        for root, dirs, files in os.walk(tempdir):
            for f in files:
                p = os.path.join(root, f)
                if '/bin/' in p:
                    os.chmod(p, 0o755)
                    st = os.stat(p)

        treepath = os.path.join(tempdir, 'defoldsdk')
        sdkpath = self._ziptree(treepath, directory=tempdir)
        print "Packaged defold sdk from", tempdir, "to", sdkpath

        sdkurl = join(sha1, 'engine').replace('\\', '/')
        self.upload_to_archive(sdkpath, '%s/defoldsdk.zip' % sdkurl)

        shutil.rmtree(tempdir)
        print "Removed", tempdir

    def build_docs(self):
        skip_tests = '--skip-tests' if self.skip_tests or self.target_platform != self.host else ''
        self._log('Building API docs')
        cwd = join(self.defold_root, 'engine/docs')
        cmd = '%s %s/ext/bin/waf configure --prefix=%s %s distclean configure build install' % (self.get_python(), self.dynamo_home, self.dynamo_home, skip_tests)
        run.env_command(self._form_env(), cmd.split() + self.waf_options, cwd = cwd)
        with open(join(self.dynamo_home, 'share', 'ref-doc.zip'), 'wb') as f:
            self._ziptree(join(self.dynamo_home, 'share', 'doc'), outfile = f, directory = join(self.dynamo_home, 'share'))


# ------------------------------------------------------------
# BEGIN: EDITOR 2
#
    def download_editor2(self):
        if not self.channel:
            raise Exception('No channel provided when downloading the editor')

        editor_filename = "Defold-%s.zip" % self.target_platform
        editor_path = join(self.defold_root, 'editor', 'target', 'editor', editor_filename)

        s3_path = join(self._git_sha1(), self.channel, 'editor2', editor_filename)
        self.download_from_archive(s3_path, editor_path)

    def archive_editor2(self):
        if not self.channel:
            raise Exception('No channel provided when archiving the editor')

        sha1 = self._git_sha1()
        full_archive_path = join(sha1, self.channel, 'editor2')

        zip_file = "Defold-%s.zip" % self.target_platform
        dmg_file = "Defold-%s.dmg" % self.target_platform
        zip_path = join(self.defold_root, 'editor', 'target', 'editor', zip_file)
        dmg_path = join(self.defold_root, 'editor', 'target', 'editor', dmg_file)
        if os.path.exists(zip_path): self.upload_to_archive(zip_path, '%s/%s' % (full_archive_path, zip_file))
        if os.path.exists(dmg_path): self.upload_to_archive(dmg_path, '%s/%s' % (full_archive_path, dmg_file))
        self.wait_uploads()

    def run_editor_script(self, cmd):
        cwd = join(self.defold_root, 'editor')
        run.env_command(self._form_env(), cmd, cwd = cwd)

    def build_editor2(self):
        cmd = [self.get_python(), './scripts/bundle.py',
               '--engine-artifacts=%s' % self.engine_artifacts,
               '--archive-domain=%s' % self.archive_domain,
               'build']

        if self.skip_tests:
            cmd.append("--skip-tests")

        self.run_editor_script(cmd)

    def bundle_editor2(self):
        if not self.channel:
            raise Exception('No channel provided when bundling the editor')

        cmd = [self.get_python(), './scripts/bundle.py',
               '--platform=%s' % self.target_platform,
               '--version=%s' % self.version,
               '--channel=%s' % self.channel,
               '--engine-artifacts=%s' % self.engine_artifacts,
               '--archive-domain=%s' % self.archive_domain,
               'bundle']
        self.run_editor_script(cmd)

    def sign_editor2(self):
        editor_bundle_dir = join(self.defold_root, 'editor', 'target', 'editor')
        cmd = [self.get_python(), './scripts/bundle.py',
               '--platform=%s' % self.target_platform,
               '--bundle-dir=%s' % editor_bundle_dir,
               '--archive-domain=%s' % self.archive_domain,
               'sign']
        if self.skip_codesign:
            cmd.append('--skip-codesign')
        else:
            if self.windows_cert:
                cmd.append('--windows-cert=%s' % self.windows_cert)
            if self.windows_cert_pass:
                cmd.append("--windows-cert-pass=%s" % self.windows_cert_pass)
            if self.codesigning_identity:
                cmd.append('--codesigning-identity="%s"' % self.codesigning_identity)
        self.run_editor_script(cmd)

    def notarize_editor2(self):
        if self.target_platform not in ('x86_64-macos', 'arm64-macos'):
            return

        editor_bundle_dir = join(self.defold_root, 'editor', 'target', 'editor')
        # create dmg installer
        cmd = ['./scripts/bundle.py',
               '--platform=%s' % self.target_platform,
               '--bundle-dir=%s' % editor_bundle_dir,
               '--archive-domain=%s' % self.archive_domain,
               'installer']
        if self.skip_codesign:
            cmd.append('--skip-codesign')
        else:
            if self.codesigning_identity:
                cmd.append('--codesigning-identity="%s"' % self.codesigning_identity)
        self.run_editor_script(cmd)

        # notarize dmg
        editor_dmg = join(editor_bundle_dir, 'Defold-%s.dmg' % self.target_platform)
        cmd = ['./scripts/notarize.py',
               editor_dmg,
               self.notarization_username,
               self.notarization_password,
               self.notarization_itc_provider]
        self.run_editor_script(cmd)
#
# END: EDITOR 2
# ------------------------------------------------------------


    def bump(self):
        sha1 = self._git_sha1()

        with open('VERSION', 'r') as f:
            current = f.readlines()[0].strip()

        if self.set_version:
            new_version = self.set_version
        else:
            lst = map(int, current.split('.'))
            lst[-1] += 1
            new_version = '.'.join(map(str, lst))

        with open('VERSION', 'w') as f:
            f.write(new_version)

        print 'Bumping engine version from %s to %s' % (current, new_version)
        print 'Review changes and commit'

    def save_env(self):
        if not self.save_env_path:
            self._log("No --save-env-path set when trying to save environment export")
            return

        env = self._form_env()
        res = ""
        for key in env:
            if bool(re.match('^[a-zA-Z0-9_]+$', key)):
                res = res + ("export %s='%s'\n" % (key, env[key]))
        with open(self.save_env_path, "w") as f:
            f.write(res)

    def shell(self):
        print 'Setting up shell with DYNAMO_HOME, PATH, ANDROID_HOME and LD_LIBRARY_PATH/DYLD_LIBRARY_PATH (where applicable) set'
        if "win32" in self.host:
            preexec_fn = None
        else:
            preexec_fn = self.check_ems

        # if "macos" in self.host and "arm" in platform.processor():
        #     print 'Detected Apple M1 CPU - running shell with x86 architecture'
        #     args = ['arch', '-arch', 'x86_64', SHELL, '-l']
        # else:
        args = [SHELL, '-l']
        process = subprocess.Popen(args, env = self._form_env(), preexec_fn=preexec_fn)
        output = process.communicate()[0]

        if process.returncode != 0:
            self._log(output)
            sys.exit(process.returncode)

# ------------------------------------------------------------
# BEGIN: RELEASE
#
    def _get_tag_name(self, version, channel):
        if channel and channel != 'stable':
            channel = '-' + channel
        else:
            channel = ''

        suffix = build_private.get_tag_suffix() # E.g. '' or 'switch'
        if suffix:
            suffix = '-' + suffix

        return '%s%s%s' % (version, channel, suffix)

    def create_tag(self):
        if self.channel is None:
            self._log("No channel specified!")
            sys.exit(1)

        is_stable = self.channel == 'stable'
        channel = '' if is_stable else self.channel
        msg = 'Release %s%s%s' % (self.version, '' if is_stable else ' - ', channel)

        tag_name = self._get_tag_name(self.version, self.channel)

        cmd = 'git tag -f -a %s -m "%s"' % (tag_name, msg)

        # E.g.
        #   git tag -f -a 1.2.184 -m "Release 1.2.184" <- stable
        #   git tag -f -a 1.2.184-alpha -m "Release 1.2.184 - alpha"
        run.shell_command(cmd)
        return tag_name

    def push_tag(self, tag):
        cmd = 'git push -f origin %s' % tag
        run.shell_command(cmd)

    def _release_web_pages(self, releases):
        model = {'releases': releases,
                 'has_releases': True}

        model['release'] = { 'channel': "Unknown", 'version': self.version }
        if self.channel:
            model['release']['channel'] = self.channel.capitalize()

        # We handle the stable channel seperately, since we want it to point
        # to the editor-dev release (which uses the latest stable engine).
        editor_channel = None
        if self.channel == "stable":
            editor_channel = "editor-alpha"
        else:
            editor_channel = self.channel or "stable"

        u = urlparse.urlparse(self.get_archive_path())
        hostname = u.hostname
        bucket = s3.get_bucket(hostname)

        editor_archive_path = urlparse.urlparse(self.get_archive_path(editor_channel)).path

        release_sha1 = releases[0]['sha1']

        editor_download_url = "https://%s%s/%s/%s/editor2/" % (hostname, editor_archive_path, release_sha1, editor_channel)
        model['release'] = {'editor': [ dict(name='macOS 10.12', url=editor_download_url + 'Defold-x86_64-macos.dmg'),
                                        dict(name='Windows', url=editor_download_url + 'Defold-x86_64-win32.zip'),
                                        dict(name='Ubuntu 18.04+', url=editor_download_url + 'Defold-x86_64-linux.zip')] }

        page = None;
        with open(os.path.join("scripts", "resources", "downloads.html"), 'r') as file:
            page = file.read()

        # NOTE: We upload index.html to /CHANNEL/index.html
        # The root-index, /index.html, redirects to /stable/index.html
        self._log('Uploading %s/index.html' % self.channel)
        html = page % {'model': json.dumps(model)}

        key = bucket.new_key('%s/index.html' % self.channel)
        key.content_type = 'text/html'
        key.set_contents_from_string(html)

        self._log('Uploading %s/info.json' % self.channel)
        key = bucket.new_key('%s/info.json' % self.channel)
        key.content_type = 'application/json'
        key.set_contents_from_string(json.dumps({'version': self.version,
                                                 'sha1' : release_sha1}))

        # Editor update-v3.json
        key_v3 = bucket.new_key('editor2/channels/%s/update-v3.json' % self.channel)
        key_v3.content_type = 'application/json'
        self._log("Updating channel '%s' for update-v3.json: %s" % (self.channel, key_v3))
        key_v3.set_contents_from_string(json.dumps({'sha1': release_sha1}))

        # Set redirect urls so the editor can always be downloaded without knowing the latest sha1.
        # Used by www.defold.com/download
        # For example;
        #   redirect: /editor2/channels/editor-alpha/Defold-x86_64-macos.dmg -> /archive/<sha1>/editor-alpha/Defold-x86_64-macos.dmg
        for name in ['Defold-x86_64-macos.dmg', 'Defold-x86_64-win32.zip', 'Defold-x86_64-linux.zip']:
            key_name = 'editor2/channels/%s/%s' % (editor_channel, name)
            redirect = '%s/%s/%s/editor2/%s' % (editor_archive_path, release_sha1, editor_channel, name)
            self._log('Creating link from %s -> %s' % (key_name, redirect))
            key = bucket.new_key(key_name)
            key.set_redirect(redirect)

    def release(self):
        """ This step creates a tag using the channel name
        * It will update the webpage on d.defold.com (or DM_ARCHIVE_PATH)
        * It will update the releases in the target repository
        """
        if self.channel is None:
            self._log("No channel specified!")
            sys.exit(0)

        if run.shell_command('git config -l').find('remote.origin.url') != -1 and os.environ.get('GITHUB_WORKFLOW', None) is None:
            # NOTE: Only run fetch when we have a configured remote branch.
            # When running on buildbot we don't but fetching should not be required either
            # as we're already up-to-date
            self._log('Running git fetch to get latest tags and refs...')
            run.shell_command('git fetch')

        # Create or update the tag for engine releases
        tag_name = None
        if self.channel in ('stable', 'beta', 'alpha'):
            tag_name = self.create_tag()
            self.push_tag(tag_name)

        if tag_name is not None:
            # NOTE: Each of the main branches has a channel (stable, beta and alpha)
            #       and each of them have their separate tag patterns ("1.2.183" vs "1.2.183-beta"/"1.2.183-alpha")
            channel_pattern = ''
            if self.channel != 'stable':
                channel_pattern = '-' + self.channel
            platform_pattern = build_private.get_tag_suffix() # E.g. '' or 'switch'
            if platform_pattern:
                platform_pattern = '-' + platform_pattern

            # Example tags:
            #   1.2.184, 1.2.184-alpha, 1.2.184-beta
            #   1.2.184-switch, 1.2.184-alpha-switch, 1.2.184-beta-switch
            pattern = r"(\d+\.\d+\.\d+%s)$" % (channel_pattern + platform_pattern)

            releases = s3.get_tagged_releases(self.get_archive_path(), pattern)
        else:
            # e.g. editor-dev releases
            releases = [s3.get_single_release(self.get_archive_path(), self.version, self._git_sha1())]

        if not releases:
            self.log('Unable to find any releases')
            sys.exit(1)

        release_sha1 = releases[0]['sha1']

        if sys.stdin.isatty():
            sys.stdout.write('Release %s with SHA1 %s to channel %s? [y/n]: ' % (self.version, release_sha1, self.channel))
            response = sys.stdin.readline()
            if response[0] != 'y':
                return

        # Only release the web pages for the public repo
        if not build_private.is_repo_private():
            self._release_web_pages(releases);

        # Release to github as well
        if tag_name:
            # only allowed anyways with a github token
            release_to_github.release(self, tag_name, release_sha1, releases[0])

#
# END: RELEASE
# ------------------------------------------------------------

    def release_to_github(self):
        tag_name = self._get_tag_name(self.version, self.channel)
        release_sha1 = self._git_sha1(self.version)
        releases = [s3.get_single_release(self.get_archive_path(''), self.version, release_sha1)]

        #Hack since the no-channel bucket is the one containing both bob and editors
        channel = self.channel
        self.channel = ''
        release_to_github.release(self, tag_name, release_sha1, releases[0])
        self.channel = channel

    def sync_archive(self):
        u = urlparse.urlparse(self.get_archive_path())
        bucket_name = u.hostname
        bucket = s3.get_bucket(bucket_name)

        local_dir = os.path.join(self.dynamo_home, 'archive')
        self._mkdirs(local_dir)

        if not self.thread_pool:
            self.thread_pool = ThreadPool(8)

        def download(key, path):
            self._log('s3://%s/%s -> %s' % (bucket_name, key.name, path))
            key.get_contents_to_filename(path)

        futures = []
        sha1 = self._git_sha1()
        # Only s3 is supported (scp is deprecated)
        # The pattern is used to filter out:
        # * Editor files
        # * Defold SDK files
        # * launcher files, used to launch editor2
        pattern = re.compile(r'(^|/)editor(2)*/|/defoldsdk\.zip$|/launcher(\.exe)*$')
        prefix = s3.get_archive_prefix(self.get_archive_path(), self._git_sha1())
        for key in bucket.list(prefix = prefix):
            rel = os.path.relpath(key.name, prefix)

            if not pattern.search(rel):
                p = os.path.join(local_dir, sha1, rel)
                self._mkdirs(os.path.dirname(p))
                f = Future(self.thread_pool, download, key, p)
                futures.append(f)

        for f in futures:
            f()

# ------------------------------------------------------------
# BEGIN: SMOKE TEST
#
    def _download_editor2(self, channel, sha1):
        bundles = {
            'x86_64-macos': 'Defold-x86_64-macos.dmg',
            'x86_64-linux' : 'Defold-x86_64-linux.zip',
            'x86_64-win32' : 'Defold-x86_64-win32.zip'
        }
        host = get_host_platform()
        bundle = bundles.get(host)
        if bundle:
            url = join(self.get_archive_path(), sha1, channel, 'editor2', bundle).replace("s3", "https").replace("\\", "/")
            path = self._download(url)
            return path
        else:
            print("No editor2 bundle found for %s" % host)
            return None

    def _install_editor2(self, path):
        host = get_host_platform()
        install_path = join('tmp', 'smoke_test')
        if 'macos' in host:
            out = run.command(['hdiutil', 'attach', path])
            print("cmd:" + out)
            last = [l2 for l2 in (l1.strip() for l1 in out.split('\n')) if l2][-1]
            words = last.split()
            fs = words[0]
            volume = words[-1]
            install_path = join(install_path, 'Defold.app')
            self._copy_tree(join(volume, 'Defold.app'), install_path)
            result = {'volume': volume,
                      'fs': fs,
                      'install_path': install_path,
                      'resources_path': join('Defold.app', 'Contents', 'Resources'),
                      'config': join(install_path, 'Contents', 'Resources', 'config')}
            return result
        else:
            if 'win32' in host or 'linux' in host:
                self._extract_zip(path, install_path)
            else:
                self._extract(path, install_path)
            install_path = join(install_path, 'Defold')
            result = {'install_path': install_path,
                      'resources_path': 'Defold',
                      'config': join(install_path, 'config')}
            return result

    def _uninstall_editor2(self, info):
        host = get_host_platform()
        shutil.rmtree(info['install_path'])
        if 'macos' in host:
            out = run.command(['hdiutil', 'detach', info['fs']])

    def _get_config(self, config, section, option, overrides):
        combined = '%s.%s' % (section, option)
        if combined in overrides:
            return overrides[combined]
        if section == 'bootstrap' and option == 'resourcespath':
            return '.'
        v = config.get(section, option)
        m = re.search(r"\${(\w+).(\w+)}", v)
        while m:
            s = m.group(1)
            o = m.group(2)
            v = re.sub(r"\${(\w+).(\w+)}", self._get_config(config, s, o, overrides), v, 1)
            m = re.search(r"\${(\w+).(\w+)}", v)
        return v

    def smoke_test(self):
        sha1 = self._git_sha1()
        cwd = join('tmp', 'smoke_test')
        if os.path.exists(cwd):
            shutil.rmtree(cwd)
        path = self._download_editor2(self.channel, sha1)
        info = self._install_editor2(path)
        config = ConfigParser()
        config.read(info['config'])
        overrides = {'bootstrap.resourcespath': info['resources_path']}
<<<<<<< HEAD
        jdk = 'jdk11.0.1-p1'
        host = get_host_platform()
        if 'win32' in host:
=======
        jdk = 'jdk-11.0.15+10'
        host2 = get_host_platform2()
        if 'win32' in host2:
>>>>>>> 282c1336
            java = join('Defold', 'packages', jdk, 'bin', 'java.exe')
        elif 'linux' in host:
            run.command(['chmod', '-R', '755', 'tmp/smoke_test/Defold'])
            java = join('Defold', 'packages', jdk, 'bin', 'java')
        else:
            java = join('Defold.app', 'Contents', 'Resources', 'packages', jdk, 'bin', 'java')
        jar = self._get_config(config, 'launcher', 'jar', overrides)
        vmargs = self._get_config(config, 'launcher', 'vmargs', overrides).split(',') + ['-Ddefold.log.dir=.', '-Ddefold.smoke.log=true']
        vmargs = filter(lambda x: not str.startswith(x, '-Ddefold.update.url='), vmargs)
        main = self._get_config(config, 'launcher', 'main', overrides)
        game_project = '../../editor/test/resources/geometry_wars/game.project'
        args = [java, '-cp', jar] + vmargs + [main, '--preferences=../../editor/test/resources/smoke_test_prefs.json', game_project]
        robot_jar = '%s/ext/share/java/defold-robot.jar' % self.dynamo_home
        robot_args = [java, '-jar', robot_jar, '-s', '../../share/smoke-test.edn', '-o', 'result']
        origdir = os.getcwd()
        origcwd = cwd
        if 'win32' in host:
            os.chdir(cwd)
            cwd = '.'
        print('Running robot: %s' % robot_args)
        robot_proc = subprocess.Popen(robot_args, cwd = cwd, stdout = subprocess.PIPE, stderr = subprocess.PIPE, shell = False)
        time.sleep(2)
        self._log('Running editor: %s' % args)
        ed_proc = subprocess.Popen(args, cwd = cwd, shell = False)
        os.chdir(origdir)
        cwd = origcwd
        output = robot_proc.communicate()[0]
        if ed_proc.poll() == None:
            ed_proc.terminate()
            ed_proc.wait()
        self._uninstall_editor2(info)

        result_archive_path = '/'.join(['int.d.defold.com', 'archive', sha1, self.channel, 'editor2', 'smoke_test'])
        def _findwebfiles(libdir):
            paths = os.listdir(libdir)
            paths = [os.path.join(libdir, x) for x in paths if os.path.splitext(x)[1] in ('.html', '.css', '.png')]
            return paths
        for f in _findwebfiles(join(cwd, 'result')):
            self.upload_to_s3(f, 's3://%s/%s' % (result_archive_path, basename(f)))
        self.wait_uploads()
        self._log('Log: https://s3-eu-west-1.amazonaws.com/%s/index.html' % (result_archive_path))

        if robot_proc.returncode != 0:
            sys.exit(robot_proc.returncode)
        return True

    def local_smoke(self):
        host = get_host_platform()
        cwd = './editor'
        if os.path.exists('editor/log.txt'):
            os.remove('editor/log.txt')
        game_project = 'test/resources/geometry_wars/game.project'
        args = ['./scripts/lein', 'with-profile', '+smoke-test', 'run', game_project]
        robot_jar = '../defold-robot/target/defold-robot-0.7.0-standalone.jar'
        robot_args = ['java', '-jar', robot_jar, '-s', '../share/smoke-test.edn', '-o', 'local_smoke_result']
        origdir = os.getcwd()
        origcwd = cwd
        if 'win32' in host:
            os.chdir(cwd)
            args = ['sh'] + args
            cwd = '.'
        print('Running robot: %s' % robot_args)
        robot_proc = subprocess.Popen(robot_args, cwd = cwd, stdout = subprocess.PIPE, stderr = subprocess.PIPE, shell = False)
        time.sleep(2)
        self._log('Running editor: %s' % args)
        ed_proc = subprocess.Popen(args, cwd = cwd, shell = False)
        os.chdir(origdir)
        cwd = origcwd
        output = robot_proc.communicate()[0]
        if ed_proc.poll() == None:
            ed_proc.terminate()
            ed_proc.wait()
        if robot_proc.returncode != 0:
            sys.exit(robot_proc.returncode)
        return True
#
# END: SMOKE TEST
# ------------------------------------------------------------
    def get_archive_path(self, channel=None):
        if channel is None:
            channel = self.channel
        assert(type(channel) == str)
        return join(self.archive_path, channel)

    def get_archive_redirect_key(self, url):
        old_url = url.replace(self.get_archive_path().replace("\\", "/"), self.archive_path)
        u = urlparse.urlparse(old_url)
        return u.path

    def download_from_archive(self, src_path, dst_file):
        url = join(self.get_archive_path(), src_path)
        self.download_from_s3(dst_file, url)


    def upload_to_archive(self, src_file, dst_path):
        url = join(self.get_archive_path(), dst_path).replace("\\", "/")
        self._log("Uploading %s -> %s" % (src_file, url))
        self.upload_to_s3(src_file, url)

        # create redirect so that the old s3 paths still work
        # s3://d.defold.com/archive/channel/sha1/engine/* -> http://d.defold.com/archive/sha1/engine/*
        bucket = s3.get_bucket(urlparse.urlparse(url).netloc)
        redirect_key = self.get_archive_redirect_key(url)
        redirect_url = url.replace("s3://", "http://")
        key = bucket.new_key(redirect_key)
        key.set_redirect(redirect_url)
        self._log("Redirecting %s -> %s : %s" % (url, redirect_key, redirect_url))

    def download_from_s3(self, path, url):
        url = url.replace('\\', '/')
        self._log('Downloading %s -> %s' % (url, path))
        u = urlparse.urlparse(url)

        if u.scheme == 's3':
            self._mkdirs(os.path.dirname(path))
            from boto.s3.key import Key

            bucket = s3.get_bucket(u.netloc)
            k = Key(bucket)
            k.key = u.path
            k.get_contents_to_filename(path)
            self._log('Downloaded %s -> %s' % (url, path))
        else:
            raise Exception('Unsupported url %s' % (url))


    def upload_to_s3(self, path, url):
        url = url.replace('\\', '/')
        self._log('Uploading %s -> %s' % (path, url))

        u = urlparse.urlparse(url)

        if u.scheme == 's3':
            bucket = s3.get_bucket(u.netloc)

            if not self.thread_pool:
                self.thread_pool = ThreadPool(8)

            p = u.path
            if p[-1] == '/':
                p += basename(path)

            def upload_singlefile():
                key = bucket.new_key(p)
                key.set_contents_from_filename(path)
                self._log('Uploaded %s -> %s' % (path, url))

            def upload_multipart():
                headers = {}
                contenttype, _ = mimetypes.guess_type(path)
                if contenttype is not None:
                    headers['Content-Type'] = contenttype

                mp = bucket.initiate_multipart_upload(p, headers=headers)

                source_size = os.stat(path).st_size
                chunksize = 64 * 1024 * 1024 # 64 MiB
                chunkcount = int(math.ceil(source_size / float(chunksize)))

                def upload_part(filepath, part, offset, size):
                    with open(filepath, 'r') as fhandle:
                        fhandle.seek(offset)
                        mp.upload_part_from_file(fp=fhandle, part_num=part, size=size)

                _threads = []
                for i in range(chunkcount):
                    part = i + 1
                    offset = i * chunksize
                    remaining = source_size - offset
                    size = min(chunksize, remaining)
                    args = {'filepath': path, 'part': part, 'offset': offset, 'size': size}

                    self._log('Uploading #%d %s -> %s' % (i + 1, path, url))
                    _thread = Thread(target=upload_part, kwargs=args)
                    _threads.append(_thread)
                    _thread.start()

                for i in range(chunkcount):
                    _threads[i].join()
                    self._log('Uploaded #%d %s -> %s' % (i + 1, path, url))

                if len(mp.get_all_parts()) == chunkcount:
                    mp.complete_upload()
                    self._log('Uploaded %s -> %s' % (path, url))
                else:
                    mp.cancel_upload()
                    self._log('Failed to upload %s -> %s' % (path, url))

            f = None
            if sys.platform == 'win32':
                f = Future(self.thread_pool, upload_singlefile)
            else:
                f = Future(self.thread_pool, upload_multipart)
            self.futures.append(f)

        else:
            raise Exception('Unsupported url %s' % (url))

    def wait_uploads(self):
        for f in self.futures:
            f()
        self.futures = []

    def _form_env(self):
        env = dict(os.environ)

        host = self.host

        ld_library_path = 'DYLD_LIBRARY_PATH' if 'macos' in self.host else 'LD_LIBRARY_PATH'
        ld_library_paths = ['%s/lib/%s' % (self.dynamo_home, self.target_platform),
                            '%s/ext/lib/%s' % (self.dynamo_home, self.host)]
        if self.host == 'x86_64-linux':
            ld_library_paths.append('%s/ext/SDKs/linux/%s/%s/lib' % (self.dynamo_home, sdk.PACKAGES_LINUX_CLANG, PACKAGES_TAPI_VERSION))

        env[ld_library_path] = os.path.pathsep.join(ld_library_paths)

        pythonpaths = ['%s/lib/python' % self.dynamo_home,
                      '%s/build_tools' % self.defold,
                      '%s/ext/lib/python' % self.dynamo_home]
        env['PYTHONPATH'] = os.path.pathsep.join(pythonpaths)

        env['DYNAMO_HOME'] = self.dynamo_home

        env['ANDROID_HOME'] = os.path.join(self.dynamo_home, 'ext', 'SDKs', 'android-sdk')

        go_root = '%s/ext/go/%s/go' % (self.dynamo_home, self.target_platform)

        android_host = self.host
        if 'win32' in android_host:
            android_host = 'windows'
        paths = os.path.pathsep.join(['%s/bin/%s' % (self.dynamo_home, self.target_platform),
                                      '%s/bin' % (self.dynamo_home),
                                      '%s/ext/bin' % self.dynamo_home,
                                      '%s/ext/bin/%s' % (self.dynamo_home, host),
                                      '%s/bin' % go_root,
                                      '%s/platform-tools' % env['ANDROID_HOME'],
                                      '%s/ext/SDKs/%s/toolchains/llvm/prebuilt/%s-x86_64/bin' % (self.dynamo_home,PACKAGES_ANDROID_NDK,android_host)])

        env['PATH'] = paths + os.path.pathsep + env['PATH']

        # This trickery is needed for the bash to properly inherit the PATH that we've set here
        # See /etc/profile for further details
        is_mingw = env.get('MSYSTEM', '') in ('MINGW64',)
        if is_mingw:
            env['ORIGINAL_PATH'] = env['PATH']

        go_paths = os.path.pathsep.join(['%s/go' % self.dynamo_home,
                                         join(self.defold, 'go')])
        env['GOPATH'] = go_paths
        env['GOROOT'] = go_root

        env['MAVEN_OPTS'] = '-Xms256m -Xmx700m -XX:MaxPermSize=1024m'

        # Force 32-bit python 2.7 on darwin.
        env['VERSIONER_PYTHON_PREFER_32_BIT'] = 'yes'
        env['VERSIONER_PYTHON_VERSION'] = '2.7'

        if self.no_colors:
            env['NOCOLOR'] = '1'

        env['EMSCRIPTEN'] = self._form_ems_path()
        env['EM_CACHE'] = join(self.get_ems_dir(), 'emscripten_cache')
        env['EM_CONFIG'] = join(self.get_ems_dir(), '.emscripten')

        xhr2_path = os.path.join(self.dynamo_home, NODE_MODULE_LIB_DIR, 'xhr2', 'package', 'lib')
        if 'NODE_PATH' in env:
            env['NODE_PATH'] = xhr2_path + os.path.pathsep + env['NODE_PATH']
        else:
            env['NODE_PATH'] = xhr2_path

        return env

if __name__ == '__main__':
    boto_path = os.path.normpath(os.path.join(os.path.dirname(os.path.abspath(__file__)), '../packages/boto-2.28.0-py2.7.whl'))
    sys.path.insert(0, boto_path)
    usage = '''usage: %prog [options] command(s)

Commands:
distclean        - Removes the DYNAMO_HOME folder
install_ext      - Install external packages
install_ems      - Install emscripten sdk
sync_archive     - Sync engine artifacts from S3
activate_ems     - Used when changing to a branch that uses a different version of emscripten SDK (resets ~/.emscripten)
build_engine     - Build engine
archive_engine   - Archive engine (including builtins) to path specified with --archive-path
build_editor2    - Build editor
sign_editor2     - Sign editor
bundle_editor2   - Bundle editor (zip)
archive_editor2  - Archive editor to path specified with --archive-path
download_editor2 - Download editor bundle (zip)
notarize_editor2 - Notarize the macOS version of the editor
build_bob        - Build bob with native libraries included for cross platform deployment
archive_bob      - Archive bob to path specified with --archive-path
build_docs       - Build documentation
build_builtins   - Build builtin content archive
bump             - Bump version number
release          - Release editor
shell            - Start development shell
smoke_test       - Test editor and engine in combination
local_smoke      - Test run smoke test using local dev environment

Multiple commands can be specified

To pass on arbitrary options to waf: build.py OPTIONS COMMANDS -- WAF_OPTIONS
'''
    parser = optparse.OptionParser(usage)

    parser.add_option('--platform', dest='target_platform',
                      default = None,
                      choices = get_target_platforms(),
                      help = 'Target platform')

    parser.add_option('--skip-tests', dest='skip_tests',
                      action = 'store_true',
                      default = False,
                      help = 'Skip unit-tests. Default is false')

    parser.add_option('--skip-codesign', dest='skip_codesign',
                      action = 'store_true',
                      default = False,
                      help = 'skip code signing (engine and editor). Default is false')

    parser.add_option('--skip-docs', dest='skip_docs',
                      action = 'store_true',
                      default = False,
                      help = 'skip building docs when building the engine. Default is false')

    parser.add_option('--skip-builtins', dest='skip_builtins',
                      action = 'store_true',
                      default = False,
                      help = 'skip building builtins when building the engine. Default is false')

    parser.add_option('--skip-bob-light', dest='skip_bob_light',
                      action = 'store_true',
                      default = False,
                      help = 'skip building bob-light when building the engine. Default is false')

    parser.add_option('--disable-ccache', dest='disable_ccache',
                      action = 'store_true',
                      default = False,
                      help = 'force disable of ccache. Default is false')

    parser.add_option('--no-colors', dest='no_colors',
                      action = 'store_true',
                      default = False,
                      help = 'No color output. Default is color output')

    default_archive_domain = DEFAULT_ARCHIVE_DOMAIN
    parser.add_option('--archive-domain', dest='archive_domain',
                      default = default_archive_domain,
                      help = 'Domain where builds will be archived. Default is %s' % default_archive_domain)

    default_package_path = CDN_PACKAGES_URL
    parser.add_option('--package-path', dest='package_path',
                      default = default_package_path,
                      help = 'Either an url to a file server where the sdk packages are located, or a path to a local folder. Reads $DM_PACKAGES_URL. Default is %s.' % default_package_path)

    parser.add_option('--set-version', dest='set_version',
                      default = None,
                      help = 'Set version explicitily when bumping version')

    parser.add_option('--channel', dest='channel',
                      default = None,
                      help = 'Editor release channel (stable, beta, ...)')

    parser.add_option('--engine-artifacts', dest='engine_artifacts',
                      default = 'auto',
                      help = 'What engine version to bundle the Editor with (auto, dynamo-home, archived, archived-stable or a SHA1)')

    parser.add_option('--save-env-path', dest='save_env_path',
                      default = None,
                      help = 'Save environment variables to a file')

    parser.add_option('--notarization-username', dest='notarization_username',
                      default = None,
                      help = 'Username to use when sending the editor for notarization')

    parser.add_option('--notarization-password', dest='notarization_password',
                      default = None,
                      help = 'Password to use when sending the editor for notarization')

    parser.add_option('--notarization-itc-provider', dest='notarization_itc_provider',
                      default = None,
                      help = 'Optional iTunes Connect provider to use when sending the editor for notarization')

    parser.add_option('--github-token', dest='github_token',
                      default = None,
                      help = 'GitHub authentication token when releasing to GitHub')

    github_release_target_repo = DEFAULT_RELEASE_REPOSITORY
    parser.add_option('--github-target-repo', dest='github_target_repo',
                      default = github_release_target_repo,
                      help = 'GitHub target repo when releasing artefacts. Default is %s' % github_release_target_repo)

    parser.add_option('--github-sha1', dest='github_sha1',
                      default = None,
                      help = 'A specific sha1 to use in github operations')

    parser.add_option('--version', dest='version',
                      default = None,
                      help = 'Version to use instead of from VERSION file')

    parser.add_option('--codesigning-identity', dest='codesigning_identity',
                      default = None,
                      help = 'Codesigning identity for macOS version of the editor')

    parser.add_option('--windows-cert', dest='windows_cert',
                      default = None,
                      help = 'Path to codesigning certificate for Windows version of the editor')

    parser.add_option('--windows-cert-pass', dest='windows_cert_pass',
                      default = None,
                      help = 'Path to file containing password to codesigning certificate for Windows version of the editor')

    parser.add_option('--verbose', dest='verbose',
                      action = 'store_true',
                      default = False,
                      help = 'If used, outputs verbose logging')

    options, all_args = parser.parse_args()

    args = filter(lambda x: x[:2] != '--', all_args)
    waf_options = filter(lambda x: x[:2] == '--', all_args)

    if len(args) == 0:
        parser.error('No command specified')

    target_platform = options.target_platform
    if not options.target_platform:
        target_platform = get_host_platform()

    c = Configuration(dynamo_home = os.environ.get('DYNAMO_HOME', None),
                      target_platform = target_platform,
                      skip_tests = options.skip_tests,
                      skip_codesign = options.skip_codesign,
                      skip_docs = options.skip_docs,
                      skip_builtins = options.skip_builtins,
                      skip_bob_light = options.skip_bob_light,
                      disable_ccache = options.disable_ccache,
                      no_colors = options.no_colors,
                      archive_domain = options.archive_domain,
                      package_path = options.package_path,
                      set_version = options.set_version,
                      channel = options.channel,
                      engine_artifacts = options.engine_artifacts,
                      waf_options = waf_options,
                      save_env_path = options.save_env_path,
                      notarization_username = options.notarization_username,
                      notarization_password = options.notarization_password,
                      notarization_itc_provider = options.notarization_itc_provider,
                      github_token = options.github_token,
                      github_target_repo = options.github_target_repo,
                      github_sha1 = options.github_sha1,
                      version = options.version,
                      codesigning_identity = options.codesigning_identity,
                      windows_cert = options.windows_cert,
                      windows_cert_pass = options.windows_cert_pass,
                      verbose = options.verbose)

    for cmd in args:
        f = getattr(c, cmd, None)
        if not f:
            parser.error('Unknown command %s' % cmd)
        else:
            start = time.time()
            print("Running '%s'" % cmd)
            f()
            c.wait_uploads()
            duration = (time.time() - start)
            print("'%s' completed in %.2f s" % (cmd, duration))

    print('Done')<|MERGE_RESOLUTION|>--- conflicted
+++ resolved
@@ -1720,15 +1720,9 @@
         config = ConfigParser()
         config.read(info['config'])
         overrides = {'bootstrap.resourcespath': info['resources_path']}
-<<<<<<< HEAD
-        jdk = 'jdk11.0.1-p1'
+        jdk = 'jdk-11.0.15+10'
         host = get_host_platform()
         if 'win32' in host:
-=======
-        jdk = 'jdk-11.0.15+10'
-        host2 = get_host_platform2()
-        if 'win32' in host2:
->>>>>>> 282c1336
             java = join('Defold', 'packages', jdk, 'bin', 'java.exe')
         elif 'linux' in host:
             run.command(['chmod', '-R', '755', 'tmp/smoke_test/Defold'])
