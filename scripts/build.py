--- conflicted
+++ resolved
@@ -437,11 +437,7 @@
         run.env_command(self._form_env(), ['easy_install', '-q', '-d', join(self.ext, 'lib', 'python'), 'requests'])
         for egg in glob(join(self.defold_root, 'packages', '*.egg')):
             self._log('Installing %s' % basename(egg))
-<<<<<<< HEAD
-            run.env_command(self._form_env(), ['easy_install', '-q', '-d', join(self.ext, 'lib', 'python'), '-N', egg])
-=======
-            self.exec_env_command(['python', '-m', 'easy_install', '-q', '-d', join(self.ext, 'lib', 'python'), '-N', egg])
->>>>>>> dbc46d9f
+            run.env_command(self._form_env(), ['python', '-m', 'easy_install', '-q', '-d', join(self.ext, 'lib', 'python'), '-N', egg])
 
         print("Installing javascripts")
         for n in 'js-web-pre.js'.split():
