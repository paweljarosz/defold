--- conflicted
+++ resolved
@@ -1,11 +1,6 @@
 (ns editor.collection
   (:require [clojure.java.io :as io]
-<<<<<<< HEAD
-            [dynamo.file.protobuf :as protobuf]
-=======
             [editor.protobuf :as protobuf]
-            [dynamo.geom :as geom]
->>>>>>> a253b91a
             [dynamo.graph :as g]
             [editor.dialogs :as dialogs]
             [editor.game-object :as game-object]
@@ -226,27 +221,13 @@
 
   (output outline g/Any :cached (g/fnk [node-id id path outline] (let [suffix (format " (%s)" path)]
                                                                    (merge outline {:node-id node-id :label (str id suffix) :icon collection-icon}))))
-<<<<<<< HEAD
   (output ddf-message g/Any :cached (g/fnk [id path ^Vector3d position ^Quat4d rotation ^Vector3d scale]
-                                           (let [^DdfMath$Point3 protobuf-position (protobuf/vecmath->pb (Point3d. position))
-                                                 ^DdfMath$Quat protobuf-rotation (protobuf/vecmath->pb rotation)]
-                                            (.build (doto (GameObject$CollectionInstanceDesc/newBuilder)
-                                                      (.setId id)
-                                                      (.setCollection path)
-                                                      (.setPosition protobuf-position)
-                                                      (.setRotation protobuf-rotation)
-                                                      ; TODO - fix non-uniform hax
-                                                      (.setScale (.x scale)))))))
-  (output scene g/Any :cached (g/fnk [node-id transform scene]
-=======
-  (output ddf-message t/Any :cached (g/fnk [id path ^Vector3d position ^Quat4d rotation ^Vector3d scale]
                                            {:id id
                                             :collection path
                                             :position (math/vecmath->clj position)
                                             :rotation (math/vecmath->clj rotation)
                                             :scale3 (math/vecmath->clj scale)}))
-  (output scene t/Any :cached (g/fnk [node-id transform scene]
->>>>>>> a253b91a
+  (output scene g/Any :cached (g/fnk [node-id transform scene]
                                      (assoc scene
                                            :node-id node-id
                                            :transform transform
@@ -431,24 +412,14 @@
                                      :let [; TODO - fix non-uniform hax
                                            scale (:scale game-object)
                                            source-node (project/resolve-resource-node self (:prototype game-object))]]
-<<<<<<< HEAD
-                                 (make-go self source-node (:id game-object) (types/Point3d->Vec3 (:position game-object))
-                                          (math/quat->euler (:rotation game-object)) [scale scale scale]))
-=======
                                  (make-go self source-node (:id game-object) (:position game-object)
                                           (v4->euler (:rotation game-object)) [scale scale scale]))
->>>>>>> a253b91a
                                (for [embedded (:embedded-instances collection)
                                      :let [; TODO - fix non-uniform hax
                                            scale (:scale embedded)]]
                                  (make-embedded-go self project "go" (:data embedded) (:id embedded)
-<<<<<<< HEAD
-                                                   (types/Point3d->Vec3 (:position embedded))
-                                                   (math/quat->euler (:rotation embedded))
-=======
                                                    (:position embedded)
                                                    (v4->euler (:rotation embedded))
->>>>>>> a253b91a
                                                    [scale scale scale]))))
             new-instance-data (filter #(and (= :create-node (:type %)) (= GameObjectInstanceNode (g/node-type (:node %)))) tx-go-creation)
             id->nid (into {} (map #(do [(get-in % [:node :id]) (g/node-id (:node %))]) new-instance-data))
@@ -470,13 +441,8 @@
             :let [; TODO - fix non-uniform hax
                   scale (:scale coll-instance)
                   source-node (project/resolve-resource-node self (:collection coll-instance))]]
-<<<<<<< HEAD
-        (add-collection-instance self source-node (:id coll-instance) (types/Point3d->Vec3 (:position coll-instance))
-                                 (math/quat->euler (:rotation coll-instance)) [scale scale scale])))))
-=======
         (add-collection-instance self source-node (:id coll-instance) (:position coll-instance)
                                  (v4->euler (:rotation coll-instance)) [scale scale scale])))))
->>>>>>> a253b91a
 
 (defn register-resource-types [workspace]
   (workspace/register-resource-type workspace
