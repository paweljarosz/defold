--- conflicted
+++ resolved
@@ -39,42 +39,6 @@
 
 (def ^:dynamic *load-cache* nil)
 
-<<<<<<< HEAD
-=======
-(def unknown-icon "icons/32/Icons_29-AT-Unknown.png")
-
-(g/defnode ResourceNode
-  (inherits core/Scope)
-  (inherits outline/OutlineNode)
-  (inherits resource/ResourceNode)
-
-  (output save-data g/Any (g/fnk [resource] {:resource resource}))
-  (output node-id+resource g/Any (g/fnk [_node-id resource] [_node-id resource]))
-  (output build-targets g/Any (g/constantly []))
-  (output node-outline outline/OutlineData :cached
-    (g/fnk [_node-id resource source-outline child-outlines]
-           (let [rt (resource/resource-type resource)
-                 children (cond-> child-outlines
-                            source-outline (into (:children source-outline)))]
-             {:node-id _node-id
-              :label (or (:label rt) (:ext rt) "unknown")
-              :icon (or (:icon rt) unknown-icon)
-              :children children})))
-
-  (output sha256 g/Str :cached (g/fnk [resource save-data]
-                                 (let [content (get save-data :content ::no-content)]
-                                   (if (= ::no-content content)
-                                     (with-open [s (io/input-stream resource)]
-                                       (DigestUtils/sha256Hex ^java.io.InputStream s))
-                                     (DigestUtils/sha256Hex ^String content))))))
-
-(g/defnode PlaceholderResourceNode
-  (inherits ResourceNode)
-
-  (output build-targets g/Any (g/fnk [_node-id resource]
-                                (g/error-fatal (format "Cannot build resource of type '%s'" (resource/ext resource))))))
-
->>>>>>> cb84cb75
 (defn graph [project]
   (g/node-id->graph-id project))
 
