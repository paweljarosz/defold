--- conflicted
+++ resolved
@@ -77,14 +77,10 @@
         texts (mapv (fn [e] (make-text font lines (selector e))) edits)
         heights (reductions (fn [sum t] (+ sum (:height (ui/local-bounds t)))) 0 texts)]
     (doseq [[t y] (map vector texts heights)]
-<<<<<<< HEAD
-      (.setY t (+ (- (:miny (ui/local-bounds t))) y)))
-=======
       (let [y' (+ (- (:miny (ui/local-bounds t))) y)]
         (if (instance? Text t)
           (.setY ^Text t y')
           (.setY ^Rectangle t y'))))
->>>>>>> b3c1ab0b
     (ui/children! box texts)
     texts))
 
