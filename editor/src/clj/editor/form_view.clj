--- conflicted
+++ resolved
@@ -102,10 +102,6 @@
 (defn update-form-setting [form-data path f]
   (update form-data :sections (fn [section] (mapv #(update-section-setting % path f) section))))
 
-<<<<<<< HEAD
-
-=======
->>>>>>> 96764059
 (defn- create-text-field-control [parse serialize {:keys [path help] :as field-info} {:keys [set cancel]}]
   (let [tf (TextField.)
         commit-fn (fn [_]
@@ -951,16 +947,6 @@
                          ((:update api) value)
                          (update-label-box overridden?))
                        (when (:deprecated (:meta-setting update-data))
-<<<<<<< HEAD
-                         (let [error (settings/get-setting-error (:setting-value update-data) (:meta-setting update-data))
-                               severity (:severity error)]
-                           (ui/remove-styles! control (map val severity-field-style-map))
-                           (if (= nil error)
-                             (set-visible-and-managed! [label-box control] false)
-                             (do
-                               (set-visible-and-managed! [label-box control] true)
-                               (ui/add-style! control (severity-field-style-map severity)))))))]
-=======
                          (let [error (settings/get-setting-error (:setting-value update-data) (:meta-setting update-data) :build-targets)
                                severity (:severity error)]
                            (ui/remove-styles! control (map val severity-field-style-map))
@@ -969,7 +955,6 @@
                                (set-visible-and-managed! [label-box control] true)
                                (ui/add-style! control (severity-field-style-map severity)))
                              (set-visible-and-managed! [label-box control] false)))))]
->>>>>>> 96764059
 
     (GridPane/setFillWidth label-box true)
     (GridPane/setValignment label-box (field-label-valign field-info))
