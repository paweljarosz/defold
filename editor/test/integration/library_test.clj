(ns integration.library-test
  (:require [clojure.java.io :as io]
            [clojure.test :refer :all]
            [dynamo.graph :as g]
            [editor.editor-extensions :as extensions]
            [editor.defold-project :as project]
            [editor.game-project :as game-project]
            [editor.gui :as gui]
            [editor.library :as library]
            [editor.progress :as progress]
            [editor.settings-core :as settings-core]
            [editor.workspace :as workspace]
            [integration.test-util :as test-util]
            [service.log :as log]
            [support.test-support :refer [spit-until-new-mtime with-clean-system]])
  (:import [java.net URI]
           [org.apache.commons.io FileUtils]
           [org.apache.commons.codec.digest DigestUtils]))

(def ^:dynamic *project-path* "test/resources/empty_project")

(defn- setup-scratch
  ([ws-graph]
   (setup-scratch ws-graph *project-path*))
  ([ws-graph project-path]
   (let [workspace (test-util/setup-scratch-workspace! ws-graph project-path)
         project (test-util/setup-project! workspace)]
     [workspace project])))

(def ^:private uri-string "file:/scriptlib file:/imagelib1 file:/imagelib2 file:/bogus")
(def ^:private uris (library/parse-library-uris uri-string))

(deftest uri-parsing
  (testing "sane uris"
    (is (= uris [(URI. "file:/scriptlib") (URI. "file:/imagelib1") (URI. "file:/imagelib2") (URI. "file:/bogus")]))
    (is (= (library/parse-library-uris "file:/scriptlib,file:/imagelib1,file:/imagelib2,file:/bogus")
           [(URI. "file:/scriptlib") (URI. "file:/imagelib1") (URI. "file:/imagelib2") (URI. "file:/bogus")])))
  (testing "various spacing and commas allowed"
    (is (= uris (library/parse-library-uris "   file:/scriptlib   file:/imagelib1\tfile:/imagelib2  file:/bogus\t")))
    (is (= uris (library/parse-library-uris " ,, file:/scriptlib ,  ,,  file:/imagelib1\tfile:/imagelib2 ,,,,  file:/bogus\t,")))
    (is (= uris (library/parse-library-uris "\tfile:/scriptlib\tfile:/imagelib1\tfile:/imagelib2\tfile:/bogus   ")))
    (is (= uris (library/parse-library-uris "\r\nfile:/scriptlib\nfile:/imagelib1\rfile:/imagelib2\tfile:/bogus "))))
  (testing "ignore non-uris"
    (is (= uris (library/parse-library-uris "this file:/scriptlib sure file:/imagelib1 aint file:/imagelib2 no file:/bogus uri")))))

(deftest initial-state
  (with-clean-system
    (let [[workspace project] (log/without-logging (setup-scratch world))]
      (testing "initially no library files"
        (let [files (library/library-files (workspace/project-path workspace))]
          (is (= 0 (count files)))))
      (testing "initially unknown library state"
        (let [states (library/current-library-state
                      (workspace/project-path workspace)
                      uris)]
          (is (every? (fn [state] (= (:status state) :unknown)) states))
          (is (not (seq (filter :file states)))))))))

(deftest libraries-present
  (with-clean-system
    (let [[workspace project] (log/without-logging (setup-scratch world))]
      (let [project-directory (workspace/project-path workspace)]
        ;; copy to proper place
        (FileUtils/copyDirectory
         (io/file "test/resources/lib_resource_project/.internal/lib")
         (library/library-directory project-directory))
        (testing "libraries now present"
          (let [files (library/library-files project-directory)]
            (is (= 3 (count files)))))
        (testing "library-state visible"
          (let [state (library/current-library-state project-directory uris)]
            (is (= 4 (count state)))
            (is (= 3 (count (filter :file state))))))  ; no file for bogus
        (testing "ignore duplicate library uris"
          (let [state (library/current-library-state project-directory (concat uris uris))]
            (is (= 4 (count state)))
            (is (= 3 (count (filter :file state))))))))))

(defn dummy-lib-resolver [uri tag]
  (let [file-name (str "lib_resource_project/.internal/lib/" (DigestUtils/sha1Hex (str uri)) "-.zip")]
    {:status :stale
     :stream (some-> file-name io/resource io/input-stream)
     :tag    "tag"
     :size   100}))

(deftest library-update
  (with-clean-system
    (let [[workspace project] (log/without-logging (setup-scratch world))]
      (let [project-directory (workspace/project-path workspace)]
        (let [update-states   (->> (library/current-library-state project-directory uris)
                                   (library/fetch-library-updates dummy-lib-resolver progress/null-render-progress!)
                                   (library/validate-updated-libraries)
                                   (library/install-validated-libraries! project-directory))
              update-statuses (group-by :status update-states)
              files           (library/library-files project-directory)
              states          (library/current-library-state project-directory uris)]
          (is (= 3 (count (update-statuses :up-to-date))))
          (is (= 1 (count (update-statuses :error))))
          (is (= (str (:uri (first (update-statuses :error)))) "file:/bogus"))
          (is (every? (fn [state] (= (:tag state) "tag")) (update-statuses :up-to-date)))
          (is (= 3 (count files)))
          (is (= 4 (count states)))
          (is (every? (fn [state] (= (:tag state) "tag")) (filter :file states))))))))

(defn- write-deps! [game-project deps]
  (let [settings (with-open [game-project-reader (io/reader game-project)]
                   (settings-core/parse-settings game-project-reader))]
    (spit-until-new-mtime game-project (-> settings
                                         (settings-core/set-setting ["project" "dependencies"] deps)
                                         settings-core/settings-with-value
                                         settings-core/settings->str))))

(deftest open-project
  (with-clean-system
    (test-util/with-ui-run-later-rebound
      (let [workspace (test-util/setup-scratch-workspace! world "test/resources/test_project")
            server (test-util/->lib-server)
            uri (test-util/lib-server-uri server "lib_resource_project")
            game-project-res (workspace/resolve-workspace-resource workspace "/game.project")]
        (write-deps! game-project-res uri)
<<<<<<< HEAD
        (let [extensions (extensions/make world)
              project (project/open-project! world extensions workspace game-project-res progress/null-render-progress! nil)
=======
        (let [project (project/open-project! world workspace game-project-res progress/null-render-progress!)
>>>>>>> f8e89f78
              ext-gui (test-util/resource-node project "/lib_resource_project/simple.gui")
              int-gui (test-util/resource-node project "/gui/empty.gui")]
          (is (some? ext-gui))
          (is (some? int-gui))
          (let [template-node (gui/add-gui-node! project int-gui (:node-id (test-util/outline int-gui [0])) :type-template nil)]
            (g/set-property! template-node :template {:resource (workspace/resolve-workspace-resource workspace "/lib_resource_project/simple.gui")
                                                      :overrides {}}))
          (let [original (:node-id (test-util/outline ext-gui [0 0]))
                or (:node-id (test-util/outline int-gui [0 0 0]))]
            (is (= [or] (g/overrides original)))))
        (test-util/kill-lib-server server)))))

(defn- fetch-validate-install-libraries! [workspace library-uris render-fn]
  (when (workspace/dependencies-reachable? library-uris)
    (->> (workspace/fetch-and-validate-libraries workspace library-uris render-fn)
         (workspace/install-validated-libraries! workspace library-uris))
    (workspace/resource-sync! workspace)))

(deftest fetch-libraries
  (with-clean-system
    (let [[workspace project] (log/without-logging (setup-scratch world))
          server (test-util/->lib-server)
          uri (test-util/lib-server-uri server "lib_resource_project")
          game-project (project/get-resource-node project "/game.project")]
      ;; make sure we don't have library file to begin with
      (is (= 0 (count (project/find-resources project "lib_resource_project/simple.gui"))))
      ;; add dependency, fetch libraries, we should now have library file
      (game-project/set-setting! game-project ["project" "dependencies"] [uri])
      (fetch-validate-install-libraries! workspace (project/project-dependencies project) identity)
      (is (= 1 (count (project/find-resources project "lib_resource_project/simple.gui"))))
      ;; remove dependency again, fetch libraries, we should no longer have the file
      (game-project/set-setting! game-project ["project" "dependencies"] nil)
      (fetch-validate-install-libraries! workspace (project/project-dependencies project) identity)
      (is (= 0 (count (project/find-resources project "lib_resource_project/simple.gui")))))))

(deftest fetch-libraries-from-library-archive-with-nesting
  (with-clean-system
    (let [[workspace project] (log/without-logging (setup-scratch world))
          server (test-util/->lib-server)
          uri (test-util/lib-server-uri server "lib_resource_project_with_nesting")
          game-project (project/get-resource-node project "/game.project")]
      ;; make sure we don't have library file to begin with
      (is (= 0 (count (project/find-resources project "lib_resource_project/simple.gui"))))

      ;; add dependency, fetch libraries, we should now have library file
      (game-project/set-setting! game-project ["project" "dependencies"] [uri])
      (fetch-validate-install-libraries! workspace (project/project-dependencies project) identity)
      (is (= 1 (count (project/find-resources project "lib_resource_project/simple.gui")))))))<|MERGE_RESOLUTION|>--- conflicted
+++ resolved
@@ -118,12 +118,8 @@
             uri (test-util/lib-server-uri server "lib_resource_project")
             game-project-res (workspace/resolve-workspace-resource workspace "/game.project")]
         (write-deps! game-project-res uri)
-<<<<<<< HEAD
         (let [extensions (extensions/make world)
-              project (project/open-project! world extensions workspace game-project-res progress/null-render-progress! nil)
-=======
-        (let [project (project/open-project! world workspace game-project-res progress/null-render-progress!)
->>>>>>> f8e89f78
+              project (project/open-project! world extensions workspace game-project-res progress/null-render-progress!)
               ext-gui (test-util/resource-node project "/lib_resource_project/simple.gui")
               int-gui (test-util/resource-node project "/gui/empty.gui")]
           (is (some? ext-gui))
