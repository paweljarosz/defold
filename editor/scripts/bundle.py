--- conflicted
+++ resolved
@@ -19,12 +19,7 @@
 java_version = '11.0.1'
 
 platform_to_java = {'x86_64-linux': 'linux-x64',
-<<<<<<< HEAD
                     'x86_64-darwin': 'osx-x64',
-                    'x86-win32': 'windows-x64',  # Currently just build 64-bit
-=======
-                    'x86_64-darwin': 'macosx-x64',
->>>>>>> ae7fadb8
                     'x86_64-win32': 'windows-x64'}
 
 platform_to_legacy = {'x86_64-linux': 'x86_64-linux',
