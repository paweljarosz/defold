--- conflicted
+++ resolved
@@ -1,4 +1,5 @@
-<<<<<<< HEAD
+#!/usr/bin/env bash
+
 # Copyright 2020 The Defold Foundation
 # Licensed under the Defold License version 1.0 (the "License"); you may not use
 # this file except in compliance with the License.
@@ -12,13 +13,10 @@
 # specific language governing permissions and limitations under the License.
 
 # config
-=======
-#!/usr/bin/env bash
 
 set -e
 
 SCRIPTDIR="$( cd "$( dirname "${BASH_SOURCE[0]}" )" >/dev/null 2>&1 && pwd )"
->>>>>>> ec12acd8
 
 IOS_SDK_VERSION=13.1
 IOS_SIMULATOR_SDK_VERSION=13.1
