context:
    includes: ['{{dynamo_home}}/include', '{{dynamo_home}}/sdk/include']
    symbols: ["DefaultSoundDevice", "NullSoundDevice", "AudioDecoderWav", "CrashExt", "AudioDecoderStbVorbis", "WebViewExt", "IAPExt", "IACExt", "PushExt", "FacebookExt", "ProfilerExt", "GraphicsAdapterOpenGL"]
    allowedLibs: ["app","engine","engine_release","webviewext","profilerext","profilerext_null","crashext","crashext_null","facebookext","iapext","pushext","iacext","record","record_null","gameobject","ddf","resource","gamesys","graphics","graphics_null","physics_2d","physics_3d","physics_null","BulletDynamics","BulletCollision","LinearMath","Box2D","render","script","luajit-5.1","extension","hid","hid_null","input","particle","rig","dlib","dmglfw","gui","crashext","sound","sound_null","tremolo","vpx","liveupdate",
                  "libapp.lib","libengine.lib","libengine_release.lib","libwebviewext.lib","libprofilerext.lib","libprofilerext_null.lib","libcrashext","libcrashext_null","libfacebookext.lib","libiapext.lib","libpushext.lib","libiacext.lib","librecord.lib","librecord_null.lib","libgameobject.lib","libddf.lib","libresource.lib","libgamesys.lib","libgraphics.lib","libgraphics_null.lib","libphysics_2d.lib","libphysics_3d.lib","libphysics_null.lib","libBulletDynamics.lib","libBulletCollision.lib","libLinearMath.lib","libBox2D.lib","librender.lib",
                  "libscript.lib","libluajit.lib-5.1","libextension.lib","libhid.lib","libhid_null.lib","libinput.lib","libparticle.lib","librig.lib","libdlib.lib","libdmglfw.lib","libgui.lib","libcrashext.lib","libsound.lib","libsound_null.lib","libtremolo.lib","libvpx.lib","libliveupdate.lib",
                  "engine_service","engine_service_null","libengine_service.lib","libengine_service_null.lib","switchext","libswitchext.lib"]
    allowedSymbols: ["DefaultSoundDevice", "NullSoundDevice", "AudioDecoderWav", "CrashExt", "AudioDecoderStbVorbis", "WebViewExt", "IAPExt", "IACExt", "PushExt", "FacebookExt", "ProfilerExt", "GraphicsAdapterOpenGL", "GraphicsAdapterVulkan"]
    defines: ['DLIB_LOG_DOMAIN="{{extension_name_upper}}"']

main: |
    #include <stdio.h>

    #if __cplusplus
    extern "C" {
    #endif

    {{#symbols}}
    void {{{.}}}();
    {{/symbols}}

    {{#ext.symbols}}
    void {{{.}}}();
    {{/ext.symbols}}

    #if __cplusplus
    }
    #endif

    void dmExportedSymbols() {
        {{#symbols}}
        {{{.}}}();
        {{/symbols}}
        {{#ext.symbols}}
        {{{.}}}();
        {{/ext.symbols}}
    }

    extern int engine_main(int argc, char* argv[]);

    int main(int argc, char *argv[])
    {
        return engine_main(argc, argv);
    }

    #ifdef DM_PLATFORM_ANDROID

    #if __cplusplus
    extern "C" {
    #endif

    struct android_app;
    extern void _glfwPreMain(struct android_app* state);
    extern void app_dummy();

    void android_main(struct android_app* state)
    {
        // Make sure glue isn't stripped.
        app_dummy();
        _glfwPreMain(state);
    }

    #if __cplusplus
    }
    #endif
    #endif


platforms:
  x86_64-osx:
    env:
        PLATFORMSDK_DIR:        "{{env.PLATFORMSDK_DIR}}"
        MANIFEST_MERGE_TOOL:    "{{env.MANIFEST_MERGE_TOOL}}"
    context:
        frameworks: ["Foundation", "AppKit", "Cocoa", "OpenGL", "OpenAL", "AGL", "IOKit", "Carbon", "CoreVideo", "QuartzCore"]
<<<<<<< HEAD
        engineLibs: ["app", "engine", "engine_service", "mbedtls", "webviewext", "profilerext", "facebookext", "iapext", "pushext", "iacext", "record", "gameobject", "ddf", "resource", "gamesys", "graphics", "physics", "BulletDynamics", "BulletCollision", "LinearMath", "Box2D", "render", "script", "luajit-5.1", "extension", "hid", "input", "particle", "rig", "dlib", "dmglfw", "gui", "crashext", "sound", "tremolo", "vpx", "liveupdate", "unwind", "cares"]
=======
        engineLibs: ["engine", "engine_service", "mbedtls", "webviewext", "profilerext", "facebookext", "iapext", "pushext", "iacext", "record", "gameobject", "ddf", "resource", "gamesys", "graphics", "physics", "BulletDynamics", "BulletCollision", "LinearMath", "Box2D", "render", "script", "luajit-5.1", "extension", "hid", "input", "particle", "rig", "dlib", "dmglfw", "gui", "crashext", "sound", "tremolo", "vpx", "liveupdate", "cares"]
>>>>>>> 3519aa65
        libPaths:   ["{{dynamo_home}}/lib/x86_64-darwin", "{{dynamo_home}}/ext/lib/x86_64-darwin", "{{env.PLATFORMSDK_DIR}}/XcodeDefault11.0.xctoolchain/usr/lib/clang/11.0.0/lib/darwin"]
        defines:    ["DM_PLATFORM_OSX", "LUA_BYTECODE_ENABLE_64"]
        flags:      ["-fno-exceptions", "-fvisibility=hidden", "-fclang-abi-compat=6"]
        linkFlags:  ["-Wl,-rpath,@loader_path/."]
        libs:       ['clang_rt.osx']
        dynamicLibs: []
        symbols:    ["AudioDecoderTremolo"]

    exePrefix: ''
    exeExt: ''
    shlibRe: 'lib(.+).dylib'
    stlibRe: 'lib(.+).a'
    sourceRe: '(?i).*(\.cpp|\.c|\.cc|\.cxx|\.c\+\+|.mm|.m)'
    writeLibPattern: 'lib%s.a'
    writeExePattern: 'dmengine'
    symbolsPattern: '.*dSYM'
    zipContentPattern: 'dmengine'
    allowedLibs:    ["(\\w[\\w\\.+-]+)"]
    allowedFlags: ["-ObjC","-ObjC\\+\\+","-Wa,{{comma_separated_arg}}","-W{{warning}}","-Wno-{{warning}}","-ansi","--ansi","-std-default={{arg}}","-stdlib=(libstdc\\+\\+|libc\\+\\+)","-w","-std=(c89|c99|c\\+\\+98|c\\+\\+0x|c\\+\\+11|c\\+\\+14|c\\+\\+17)","-Wp,{{comma_separated_arg}}","--extra-warnings","--warn-{{warning}}","--warn-={{warning}}","-f(no-)?objc-arc(-exceptions)?","-ferror-limit={{number}}","-O([0-4]?|fast|s|z)","-Wl,[-_a-zA-Z0-9]+","-fno-rtti","-f\\w[\\w-=]+"]
    compileCmd: 'clang++ -c -arch x86_64 -target x86_64-apple-darwin14 -isysroot {{env.PLATFORMSDK_DIR}}/MacOSX10.15.sdk/ -m64 -O2 -g -stdlib=libc++ -mmacosx-version-min=10.7 {{#defines}}-D{{{.}}} {{/defines}} {{#flags}}{{{.}}} {{/flags}} {{#ext.includes}}-I{{{.}}} {{/ext.includes}} {{#ext.frameworkPaths}}-F{{{.}}} {{/ext.frameworkPaths}} {{#includes}}-I{{{.}}} {{/includes}} {{src}} -o{{tgt}}'
    linkCmd: 'clang++ -arch x86_64 -target x86_64-apple-darwin14 -isysroot {{env.PLATFORMSDK_DIR}}/MacOSX10.15.sdk/ -m64 -O2 -g -stdlib=libc++ -mmacosx-version-min=10.7 -o {{tgt}} {{#linkFlags}}{{{.}}} {{/linkFlags}} {{#ext.libPaths}}-L{{{.}}} {{/ext.libPaths}} {{#libPaths}}-L{{{.}}} {{/libPaths}} {{#libs}}-l{{{.}}} {{/libs}} {{#ext.libs}}-l{{{.}}} {{/ext.libs}} {{#engineLibs}}-l{{{.}}} {{/engineLibs}} {{#ext.dynamicLibs}}-l{{{.}}} {{/ext.dynamicLibs}} {{#dynamicLibs}}-l{{{.}}} {{/dynamicLibs}} {{#ext.frameworkPaths}}-F{{{.}}} {{/ext.frameworkPaths}} {{#ext.frameworks}}-framework {{{.}}} {{/ext.frameworks}} {{#frameworks}}-framework {{{.}}} {{/frameworks}} {{#src}}{{{.}}} {{/src}}'
    libCmd: 'ar rcs {{tgt}} {{#objs}}{{{.}}} {{/objs}}'
    symbolCmd: 'dsymutil -o {{src}}.dSYM {{src}}'
    manifestName:     'Info.plist'
    manifestMergeCmd: 'java -jar {{env.MANIFEST_MERGE_TOOL}} --platform {{platform}} --main {{mainManifest}} {{#libraries}} --lib {{.}} {{/libraries}} --out {{target}}'

  x86-osx:
    # Intentionally left empty to allow users to have old versions in their manifests

  ios:
    # It's here to whitelist this as a platform, currently used for general settings

  arm64-ios:
    env:
        PLATFORMSDK_DIR:        "{{env.PLATFORMSDK_DIR}}"
        MANIFEST_MERGE_TOOL:    "{{env.MANIFEST_MERGE_TOOL}}"
    context:
        frameworks: ["OpenGLES", "OpenAL", "QuartzCore", "CoreGraphics", "AudioToolbox", "SystemConfiguration", "CoreVideo", "UIKit", "CoreTelephony", "Security"]
        weakFrameworks: ["Foundation"]
        engineLibs: ["app", "engine", "engine_service", "mbedtls", "webviewext", "profilerext", "facebookext", "iapext", "pushext", "iacext", "record_null", "gameobject", "ddf", "resource", "gamesys", "graphics", "physics", "BulletDynamics", "BulletCollision", "LinearMath", "Box2D", "render", "script", "luajit-5.1", "extension", "hid", "input", "particle", "rig", "dlib", "dmglfw", "gui", "crashext", "sound", "tremolo", "liveupdate", "cares", "resolv"]
        libPaths:   ["{{dynamo_home}}/lib/arm64-darwin", "{{dynamo_home}}/ext/lib/arm64-darwin", "{{env.PLATFORMSDK_DIR}}/XcodeDefault11.0.xctoolchain/usr/lib/clang/11.0.0/lib/darwin"]
        defines:    ["DM_PLATFORM_IOS", "LUA_BYTECODE_ENABLE_64"]
        flags:      ["-fno-exceptions", "-fvisibility=hidden", "-fclang-abi-compat=6"]
        linkFlags:  ['-fobjc-link-runtime', '-dead_strip']
        libs:       ['clang_rt.ios']
        dynamicLibs: []
        symbols:    ["AudioDecoderTremolo"]

    exePrefix: ''
    exeExt: ''
    shlibRe: 'lib(.+).dylib'
    stlibRe: 'lib(.+).a'
    sourceRe: '(?i).*(\.cpp|\.c|\.cc|\.cxx|\.c\+\+|.mm|.m)'
    writeLibPattern: 'lib%s.a'
    writeExePattern: 'dmengine'
    symbolsPattern: '.*dSYM'
    zipContentPattern: 'dmengine'
    allowedLibs:    ["(\\w[\\w\\.+-]+)"]
    allowedFlags: ["-ObjC","-ObjC\\+\\+","-Wa,{{comma_separated_arg}}","-W{{warning}}","-Wno-{{warning}}","-ansi","--ansi","-std-default={{arg}}","-stdlib=(libstdc\\+\\+|libc\\+\\+)","-w","-std=(c89|c99|c\\+\\+98|c\\+\\+0x|c\\+\\+11|c\\+\\+14|c\\+\\+17)","-Wp,{{comma_separated_arg}}","--extra-warnings","--warn-{{warning}}","--warn-={{warning}}","-f(no-)?objc-arc(-exceptions)?","-ferror-limit={{number}}","-O([0-4]?|fast|s|z)","-Wl,[-_a-zA-Z0-9]+","-fno-rtti","-f\\w[\\w-=]+"]
    compileCmd: 'clang++ -c -arch arm64 -target arm-apple-darwin14 -isysroot {{env.PLATFORMSDK_DIR}}/iPhoneOS13.0.sdk/ -m64 -O2 -g -stdlib=libc++ -miphoneos-version-min=8.0 {{#defines}}-D{{{.}}} {{/defines}} {{#flags}}{{{.}}} {{/flags}} {{#ext.includes}}-I{{{.}}} {{/ext.includes}} {{#ext.frameworkPaths}}-F{{{.}}} {{/ext.frameworkPaths}} {{#includes}}-I{{{.}}} {{/includes}} {{#platformIncludes}}-I{{.}} {{/platformIncludes}} {{src}} -o{{tgt}}'
    linkCmd: 'clang++ -arch arm64 -target arm-apple-darwin14 -isysroot {{env.PLATFORMSDK_DIR}}/iPhoneOS13.0.sdk/ -m64 -O2 -g -stdlib=libc++ -miphoneos-version-min=8.0 -o {{tgt}} {{#linkFlags}}{{{.}}} {{/linkFlags}} {{#ext.libPaths}}-L{{{.}}} {{/ext.libPaths}} {{#libs}}-l{{{.}}} {{/libs}} {{#ext.libs}}-l{{{.}}} {{/ext.libs}} {{#ext.dynamicLibs}}-l{{{.}}} {{/ext.dynamicLibs}} {{#dynamicLibs}}-l{{{.}}} {{/dynamicLibs}} {{#ext.frameworkPaths}}-F{{{.}}} {{/ext.frameworkPaths}} {{#ext.frameworks}}-framework {{{.}}} {{/ext.frameworks}} {{#frameworks}}-framework {{{.}}} {{/frameworks}} {{#weakFrameworks}}-weak_framework {{{.}}} {{/weakFrameworks}} {{#libPaths}}-L{{{.}}} {{/libPaths}} {{#engineLibs}}-l{{{.}}} {{/engineLibs}} {{#src}}{{{.}}} {{/src}}'
    libCmd: 'ar rcs {{tgt}} {{#objs}}{{{.}}} {{/objs}}'
    symbolCmd: 'dsymutil -o {{src}}.dSYM {{src}}'
    manifestName:     'Info.plist'
    manifestMergeCmd: 'java -jar {{env.MANIFEST_MERGE_TOOL}} --platform {{platform}} --main {{mainManifest}} {{#libraries}} --lib {{.}} {{/libraries}} --out {{target}}'

  armv7-ios:
    env:
        PLATFORMSDK_DIR:        "{{env.PLATFORMSDK_DIR}}"
        MANIFEST_MERGE_TOOL:    "{{env.MANIFEST_MERGE_TOOL}}"
    context:
        frameworks: ["OpenGLES", "OpenAL", "QuartzCore", "CoreGraphics", "AudioToolbox", "SystemConfiguration", "CoreVideo", "UIKit", "CoreTelephony", "Security"]
        weakFrameworks: ["Foundation"]
        engineLibs: ["app", "engine", "engine_service", "mbedtls", "webviewext", "profilerext", "facebookext", "iapext", "pushext", "iacext", "record_null", "gameobject", "ddf", "resource", "gamesys", "graphics", "physics", "BulletDynamics", "BulletCollision", "LinearMath", "Box2D", "render", "script", "luajit-5.1", "extension", "hid", "input", "particle", "rig", "dlib", "dmglfw", "gui", "crashext", "sound", "tremolo", "liveupdate", "cares", "resolv"]
        libPaths:   ["{{dynamo_home}}/lib/armv7-darwin", "{{dynamo_home}}/ext/lib/armv7-darwin", "{{env.PLATFORMSDK_DIR}}/XcodeDefault11.0.xctoolchain/usr/lib/clang/11.0.0/lib/darwin"]
        defines:    ["DM_PLATFORM_IOS", "LUA_BYTECODE_ENABLE_32"]
        flags:      ["-fno-exceptions", "-fvisibility=hidden", "-fclang-abi-compat=6"]
        linkFlags:  ['-fobjc-link-runtime', '-dead_strip']
        libs:       ['clang_rt.ios']
        dynamicLibs: []
        symbols:    ["AudioDecoderTremolo"]

    exePrefix: ''
    exeExt: ''
    shlibRe: 'lib(.+).dylib'
    stlibRe: 'lib(.+).a'
    sourceRe: '(?i).*(\.cpp|\.c|\.cc|\.cxx|\.c\+\+|.mm|.m)'
    writeLibPattern: 'lib%s.a'
    writeExePattern: 'dmengine'
    symbolsPattern: '.*dSYM'
    zipContentPattern: 'dmengine'
    allowedLibs:    ["(\\w[\\w\\.+-]+)"]
    allowedFlags: ["-ObjC","-ObjC\\+\\+","-Wa,{{comma_separated_arg}}","-W{{warning}}","-Wno-{{warning}}","-ansi","--ansi","-std-default={{arg}}","-stdlib=(libstdc\\+\\+|libc\\+\\+)","-w","-std=(c89|c99|c\\+\\+98|c\\+\\+0x|c\\+\\+11|c\\+\\+14|c\\+\\+17)","-Wp,{{comma_separated_arg}}","--extra-warnings","--warn-{{warning}}","--warn-={{warning}}","-f(no-)?objc-arc(-exceptions)?","-ferror-limit={{number}}","-O([0-4]?|fast|s|z)","-Wl,[-_a-zA-Z0-9]+","-fno-rtti","-f\\w[\\w-=]+"]
    compileCmd: 'clang++ -c -arch armv7 -target arm-apple-darwin14 -isysroot {{env.PLATFORMSDK_DIR}}/iPhoneOS13.0.sdk/ -m32 -g -O2 -stdlib=libc++ -miphoneos-version-min=8.0 {{#defines}}-D{{{.}}} {{/defines}} {{#flags}}{{{.}}} {{/flags}} {{#ext.includes}}-I{{{.}}} {{/ext.includes}} {{#ext.frameworkPaths}}-F{{{.}}} {{/ext.frameworkPaths}} {{#includes}}-I{{{.}}} {{/includes}} {{#platformIncludes}}-I{{.}} {{/platformIncludes}} {{src}} -o{{tgt}}'
    linkCmd: 'clang++ -arch armv7 -target arm-apple-darwin14 -isysroot {{env.PLATFORMSDK_DIR}}/iPhoneOS13.0.sdk/ -m32 -g -O2 -stdlib=libc++ -miphoneos-version-min=8.0 -o {{tgt}} {{#linkFlags}}{{{.}}} {{/linkFlags}} {{#ext.libPaths}}-L{{{.}}} {{/ext.libPaths}} {{#libs}}-l{{{.}}} {{/libs}} {{#ext.libs}}-l{{{.}}} {{/ext.libs}} {{#ext.dynamicLibs}}-l{{{.}}} {{/ext.dynamicLibs}} {{#dynamicLibs}}-l{{{.}}} {{/dynamicLibs}} {{#ext.frameworkPaths}}-F{{{.}}} {{/ext.frameworkPaths}} {{#ext.frameworks}}-framework {{{.}}} {{/ext.frameworks}} {{#frameworks}}-framework {{{.}}} {{/frameworks}} {{#weakFrameworks}}-weak_framework {{{.}}} {{/weakFrameworks}} {{#libPaths}}-L{{{.}}} {{/libPaths}} {{#engineLibs}}-l{{{.}}} {{/engineLibs}} {{#src}}{{{.}}} {{/src}}'
    libCmd: 'ar rcs {{tgt}} {{#objs}}{{{.}}} {{/objs}}'
    symbolCmd: 'dsymutil -o {{src}}.dSYM {{src}}'
    manifestName:     'Info.plist'
    manifestMergeCmd: 'java -jar {{env.MANIFEST_MERGE_TOOL}} --platform {{platform}} --main {{mainManifest}} {{#libraries}} --lib {{.}} {{/libraries}} --out {{target}}'

  x86_64-ios:
    env:
        PLATFORMSDK_DIR:        "{{env.PLATFORMSDK_DIR}}"
        MANIFEST_MERGE_TOOL:    "{{env.MANIFEST_MERGE_TOOL}}"
    context:
        frameworks: ["OpenGLES", "OpenAL", "QuartzCore", "CoreGraphics", "AudioToolbox", "SystemConfiguration", "CoreVideo", "UIKit", "CoreTelephony", "Security"]
        weakFrameworks: ["Foundation"]
        engineLibs: ["app", "engine", "engine_service", "mbedtls", "webviewext", "profilerext", "facebookext", "iapext", "pushext", "iacext", "record_null", "gameobject", "ddf", "resource", "gamesys", "graphics", "physics", "BulletDynamics", "BulletCollision", "LinearMath", "Box2D", "render", "script", "luajit-5.1", "extension", "hid", "input", "particle", "rig", "dlib", "dmglfw", "gui", "crashext", "sound", "tremolo", "liveupdate", "cares", "resolv"]
        libPaths:   ["{{dynamo_home}}/lib/x86_64-ios", "{{dynamo_home}}/ext/lib/x86_64-ios", "{{env.PLATFORMSDK_DIR}}/XcodeDefault11.0.xctoolchain/usr/lib/clang/11.0.0/lib/darwin"]
        defines:    ["IOS_SIMULATOR", "DM_PLATFORM_IOS", "LUA_BYTECODE_ENABLE_32"]
        flags:      ["-fno-exceptions", "-fvisibility=hidden", "-fclang-abi-compat=6"]
        linkFlags:  ['-fobjc-link-runtime', '-dead_strip', '-pagezero_size', '10000', '-image_base', '100000000']
        libs:       ['clang_rt.ios']
        dynamicLibs: []
        symbols:    ["AudioDecoderTremolo"]

    exePrefix: ''
    exeExt: ''
    shlibRe: 'lib(.+).dylib'
    stlibRe: 'lib(.+).a'
    sourceRe: '(?i).*(\.cpp|\.c|\.cc|\.cxx|\.c\+\+|.mm|.m)'
    writeLibPattern: 'lib%s.a'
    writeExePattern: 'dmengine'
    symbolsPattern: '.*dSYM'
    zipContentPattern: 'dmengine'
    allowedLibs:    ["(\\w[\\w\\.+-]+)"]
    allowedFlags: ["-ObjC","-ObjC\\+\\+","-Wa,{{comma_separated_arg}}","-W{{warning}}","-Wno-{{warning}}","-ansi","--ansi","-std-default={{arg}}","-stdlib=(libstdc\\+\\+|libc\\+\\+)","-w","-std=(c89|c99|c\\+\\+98|c\\+\\+0x|c\\+\\+11|c\\+\\+14|c\\+\\+17)","-Wp,{{comma_separated_arg}}","--extra-warnings","--warn-{{warning}}","--warn-={{warning}}","-f(no-)?objc-arc(-exceptions)?","-ferror-limit={{number}}","-O([0-4]?|fast|s|z)","-Wl,[-_a-zA-Z0-9]+","-fno-rtti","-f\\w[\\w-=]+"]
    compileCmd: 'clang++ -c -arch x86_64 -target x86_64-apple-darwin14 -isysroot {{env.PLATFORMSDK_DIR}}/iPhoneSimulator13.0.sdk/ -m64 -O2 -g -stdlib=libc++ -miphoneos-version-min=8.0 {{#defines}}-D{{{.}}} {{/defines}} {{#flags}}{{{.}}} {{/flags}} {{#ext.includes}}-I{{{.}}} {{/ext.includes}} {{#ext.frameworkPaths}}-F{{{.}}} {{/ext.frameworkPaths}} {{#includes}}-I{{{.}}} {{/includes}} {{#platformIncludes}}-I{{.}} {{/platformIncludes}} {{src}} -o{{tgt}}'
    linkCmd: 'clang++ -arch x86_64 -target x86_64-apple-darwin14 -isysroot {{env.PLATFORMSDK_DIR}}/iPhoneSimulator13.0.sdk/ -m64 -O2 -g -stdlib=libc++ -miphoneos-version-min=8.0 -o {{tgt}} {{#linkFlags}}{{{.}}} {{/linkFlags}} {{#ext.libPaths}}-L{{{.}}} {{/ext.libPaths}} {{#libs}}-l{{{.}}} {{/libs}} {{#ext.libs}}-l{{{.}}} {{/ext.libs}} {{#ext.dynamicLibs}}-l{{{.}}} {{/ext.dynamicLibs}} {{#dynamicLibs}}-l{{{.}}} {{/dynamicLibs}} {{#ext.frameworkPaths}}-F{{{.}}} {{/ext.frameworkPaths}} {{#ext.frameworks}}-framework {{{.}}} {{/ext.frameworks}} {{#frameworks}}-framework {{{.}}} {{/frameworks}} {{#weakFrameworks}}-weak_framework {{{.}}} {{/weakFrameworks}} {{#libPaths}}-L{{{.}}} {{/libPaths}} {{#engineLibs}}-l{{{.}}} {{/engineLibs}} {{#src}}{{{.}}} {{/src}}'
    libCmd: 'ar rcs {{tgt}} {{#objs}}{{{.}}} {{/objs}}'
    symbolCmd: 'dsymutil -o {{src}}.dSYM {{src}}'
    manifestName:     'Info.plist'
    manifestMergeCmd: 'java -jar {{env.MANIFEST_MERGE_TOOL}} --platform {{platform}} --main {{mainManifest}} {{#libraries}} --lib {{.}} {{/libraries}} --out {{target}}'

  android:
    # It's here to whitelist this as a platform, currently used for general settings

  armv7-android:
    env:
        PROGUARD:               "{{env.ANDROID_PROGUARD}}"
        LIBRARYJAR:             "{{env.ANDROID_LIBRARYJAR}}"
        NDK_PATH:               "{{env.ANDROID_NDK20_PATH}}"
        SYSROOT:                "{{env.ANDROID_NDK20_SYSROOT}}"
        NDK_VERSION:            "{{env.ANDROID_NDK20_API_VERSION}}"
        STL_LIB:                "{{env.ANDROID_NDK20_STL_LIB}}"
        MANIFEST_MERGE_TOOL:    "{{env.MANIFEST_MERGE_TOOL}}"
    context:
        engineJars: ["{{dynamo_home}}/ext/share/java/android-support-multidex.jar", "{{dynamo_home}}/share/java/glfw_android.jar", "{{dynamo_home}}/share/java/gamesys_android.jar", "{{dynamo_home}}/share/java/sound_android.jar"]
        engineLibs: ["app", "engine", "engine_service", "mbedtls", "webviewext", "profilerext", "facebookext", "iapext", "pushext", "iacext", "record_null", "gameobject", "ddf", "resource", "gamesys", "graphics", "physics", "BulletDynamics", "BulletCollision", "LinearMath", "Box2D", "render", "script", "luajit-5.1", "extension", "hid", "input", "particle", "rig", "dlib", "dmglfw", "gui", "crashext", "sound", "openal_soft", "tremolo", "liveupdate", "unwind", "cares"]
        libPaths:   ["{{dynamo_home}}/lib/armv7-android", "{{dynamo_home}}/ext/lib/armv7-android", "{{env.STL_LIB}}"]
        defines:    ["DM_PLATFORM_ANDROID", "LUA_BYTECODE_ENABLE_32", "__ARM_ARCH_5__", "__ARM_ARCH_5T__", "__ARM_ARCH_5E__", "__ARM_ARCH_5TE__"]
        platformIncludes:   ["{{env.NDK_PATH}}/sources/android/native_app_glue", "{{env.NDK_PATH}}/sources/android/cpufeatures"]
        flags:      ["-fno-exceptions", "-fvisibility=hidden"]
        linkFlags:  []
        libs:       []
        dynamicLibs: ["EGL","GLESv1_CM","GLESv2","OpenSLES","m","log","c"]
        symbols:    ["AudioDecoderTremolo"]

    exePrefix: 'lib'
    exeExt: '.so'
    shlibRe: 'lib(.+).so'
    stlibRe: 'lib(.+).a'
    sourceRe: '(?i).+(\.cpp|\.c|\.cc|\.cxx|\.c\+\+)$'
    javaSourceRe: '(?i).+(\.java)$'
    writeLibPattern: 'lib%s.a'
    writeExePattern: 'libdmengine.so'
    zipContentPattern: 'libdmengine.so'
    allowedLibs:    ["(\\w[\\w\\.+-]+)"]
    allowedFlags: ["-Wa,{{comma_separated_arg}}","-W{{warning}}","-Wno-{{warning}}","-ansi","--ansi","-std-default={{arg}}","-stdlib=(libstdc\\+\\+|libc\\+\\+)","-w","-std=(c89|c99|c\\+\\+98|c\\+\\+0x|c\\+\\+11|c\\+\\+14|c\\+\\+17)","-Wp,{{comma_separated_arg}}","--extra-warnings","--warn-{{warning}}","--warn-={{warning}}","-ferror-limit={{number}}","-O([0-4]?|fast|s|z)","-rdynamic","-Wl,[-_a-zA-Z0-9]+","-fno-rtti","-fpermissive","-f\\w[\\w-=]+"]
    compileCmd: 'armv7a-linux-androideabi{{env.NDK_VERSION}}-clang++ -c -g -gdwarf-2 -fpic -ffunction-sections -fstack-protector -march=armv7-a -mfloat-abi=softfp -mfpu=vfp -fomit-frame-pointer -fno-strict-aliasing -funwind-tables -isysroot={{env.SYSROOT}} -DANDROID -Wa,--noexecstack {{#defines}}-D{{{.}}} {{/defines}} {{#flags}}{{{.}}} {{/flags}} {{#ext.includes}}-I{{.}} {{/ext.includes}} {{#includes}}-I{{.}} {{/includes}} {{#platformIncludes}}-I{{.}} {{/platformIncludes}} {{src}} -o{{tgt}}'
    linkCmd: 'armv7a-linux-androideabi{{env.NDK_VERSION}}-clang++ -isysroot={{env.SYSROOT}} -static-libstdc++ {{#src}}{{.}} {{/src}} -o {{tgt}} -Wl,-soname=libdmengine.so {{#defines}}-D{{{.}}} {{/defines}} {{#linkFlags}}{{{.}}} {{/linkFlags}} -Wl,--fix-cortex-a8 -Wl,--no-undefined -Wl,-z,noexecstack -landroid -fpic -z text {{#ext.libPaths}}-L{{.}} {{/ext.libPaths}} {{#libPaths}}-L{{.}} {{/libPaths}} -Wl,-Bstatic -Wl,--start-group -lc++_static {{#libs}}-l{{{.}}} {{/libs}} {{#ext.libs}}-l{{.}} {{/ext.libs}} {{#engineLibs}}-l{{.}} {{/engineLibs}} -Wl,--end-group -Wl,-Bdynamic {{#ext.dynamicLibs}}-l{{{.}}} {{/ext.dynamicLibs}} {{#dynamicLibs}}-l{{{.}}} {{/dynamicLibs}} -Wl,--no-undefined -Wl,-z,noexecstack -Wl,-z,relro -Wl,-z,now -shared'
    libCmd: 'arm-linux-androideabi-ar rcs {{tgt}} {{#objs}}{{.}} {{/objs}}'
    javacCmd: 'javac -source 1.6 -target 1.6 -J-Xms2048m -J-Xmx2048m -classpath {{dynamo_home}}/ext/share/java/android.jar:{{classPath}} -d {{classesDir}} @{{sourcesListFile}}'
    jarCmd: 'jar cf {{outputJar}} -C {{classesDir}} .'
    # mainDexList is automatically created by listing all classes inside the engine jars
    dxCmd: 'dx -JXms2048m -JXmx2048m --dex --multi-dex --main-dex-list={{mainDexList}} --output {{classes_dex_dir}} {{#jars}}{{.}} {{/jars}} {{#engineJars}}{{.}} {{/engineJars}}'
    proGuardCmd: 'java -jar {{env.PROGUARD}} {{#src}}-include {{.}} {{/src}} -libraryjars {{env.LIBRARYJAR}} {{#jars}}-injars {{.}} {{/jars}} {{#libraryjars}}-libraryjars {{.}} {{/libraryjars}} -outjar {{tgt}} -printmapping {{mapping}}'
    proGuardSourceRe: '(?i).+(\.pro)$'
    rjavaCmd: 'aapt package -f {{#extraPackages.length}}--extra-packages {{#extraPackages}}{{.}}{{/extraPackages}}{{/extraPackages.length}} -m --auto-add-overlay -M {{manifestFile}} -I {{dynamo_home}}/ext/share/java/android.jar -J {{outputDirectory}} {{#resourceDirectories}} -S {{.}} {{/resourceDirectories}}'
    manifestName:     'AndroidManifest.xml'
    manifestMergeCmd: 'java -jar {{env.MANIFEST_MERGE_TOOL}} --platform {{platform}} --main {{mainManifest}} {{#libraries}} --lib {{.}} {{/libraries}} --out {{target}}'

  arm64-android:
    env:
        PROGUARD:               "{{env.ANDROID_PROGUARD}}"
        LIBRARYJAR:             "{{env.ANDROID_LIBRARYJAR}}"
        NDK_PATH:               "{{env.ANDROID_NDK20_PATH}}"
        SYSROOT:                "{{env.ANDROID_NDK20_SYSROOT}}"
        NDK_VERSION:            "{{env.ANDROID_64_NDK20_API_VERSION}}"
        STL_LIB:                "{{env.ANDROID_64_NDK20_STL_LIB}}"
        MANIFEST_MERGE_TOOL:    "{{env.MANIFEST_MERGE_TOOL}}"
    context:
        engineJars: ["{{dynamo_home}}/ext/share/java/android-support-multidex.jar", "{{dynamo_home}}/share/java/glfw_android.jar", "{{dynamo_home}}/share/java/gamesys_android.jar", "{{dynamo_home}}/share/java/sound_android.jar"]
        engineLibs: ["app", "engine", "engine_service", "mbedtls", "webviewext", "profilerext", "facebookext", "iapext", "pushext", "iacext", "record_null", "gameobject", "ddf", "resource", "gamesys", "graphics", "physics", "BulletDynamics", "BulletCollision", "LinearMath", "Box2D", "render", "script", "luajit-5.1", "extension", "hid", "input", "particle", "rig", "dlib", "dmglfw", "gui", "crashext", "sound", "openal_soft", "tremolo", "liveupdate", "unwind", "cares"]
        libPaths:   ["{{dynamo_home}}/lib/arm64-android", "{{dynamo_home}}/ext/lib/arm64-android", "{{env.STL_LIB}}"]
        defines:    ["DM_PLATFORM_ANDROID", "__aarch64__", "LUA_BYTECODE_ENABLE_64"]
        platformIncludes:   ["{{env.NDK_PATH}}/sources/android/native_app_glue", "{{env.NDK_PATH}}/sources/android/cpufeatures"]
        flags:      ["-fno-exceptions", "-fvisibility=hidden"]
        linkFlags:  []
        libs:       []
        dynamicLibs: ["EGL","GLESv1_CM","GLESv2","OpenSLES","m","log","c"]
        symbols:    ["AudioDecoderTremolo"]

    exePrefix: 'lib'
    exeExt: '.so'
    shlibRe: 'lib(.+).so'
    stlibRe: 'lib(.+).a'
    sourceRe: '(?i).+(\.cpp|\.c|\.cc|\.cxx|\.c\+\+)$'
    javaSourceRe: '(?i).+(\.java)$'
    writeLibPattern: 'lib%s.a'
    writeExePattern: 'libdmengine.so'
    zipContentPattern: 'libdmengine.so'
    allowedLibs:    ["(\\w[\\w\\.+-]+)"]
    allowedFlags: ["-Wa,{{comma_separated_arg}}","-W{{warning}}","-Wno-{{warning}}","-ansi","--ansi","-std-default={{arg}}","-stdlib=(libstdc\\+\\+|libc\\+\\+)","-w","-std=(c89|c99|c\\+\\+98|c\\+\\+0x|c\\+\\+11|c\\+\\+14|c\\+\\+17)","-Wp,{{comma_separated_arg}}","--extra-warnings","--warn-{{warning}}","--warn-={{warning}}","-ferror-limit={{number}}","-O([0-4]?|fast|s|z)","-rdynamic","-Wl,[-_a-zA-Z0-9]+","-fno-rtti","-fpermissive","-f\\w[\\w-=]+"]
    compileCmd: 'aarch64-linux-android{{env.NDK_VERSION}}-clang++ -c -g -gdwarf-2 -fpic -ffunction-sections -fstack-protector -march=armv8-a -fomit-frame-pointer -fno-strict-aliasing -funwind-tables -isysroot={{env.SYSROOT}} -DANDROID -Wa,--noexecstack {{#defines}}-D{{{.}}} {{/defines}} {{#flags}}{{{.}}} {{/flags}} {{#ext.includes}}-I{{.}} {{/ext.includes}} {{#includes}}-I{{.}} {{/includes}} {{#platformIncludes}}-I{{.}} {{/platformIncludes}} {{src}} -o{{tgt}}'
    linkCmd: 'aarch64-linux-android{{env.NDK_VERSION}}-clang++ -isysroot={{env.SYSROOT}} -static-libstdc++ {{#src}}{{.}} {{/src}} -o {{tgt}} -Wl,-soname=libdmengine.so {{#defines}}-D{{{.}}} {{/defines}} {{#linkFlags}}{{{.}}} {{/linkFlags}} -Wl,--no-undefined -Wl,-z,noexecstack -landroid -fpic -z text {{#ext.libPaths}}-L{{.}} {{/ext.libPaths}} {{#libPaths}}-L{{.}} {{/libPaths}} -Wl,-Bstatic -Wl,--start-group -lc++_static {{#libs}}-l{{{.}}} {{/libs}} {{#ext.libs}}-l{{.}} {{/ext.libs}} {{#engineLibs}}-l{{.}} {{/engineLibs}} -Wl,--end-group -Wl,-Bdynamic {{#ext.dynamicLibs}}-l{{{.}}} {{/ext.dynamicLibs}} {{#dynamicLibs}}-l{{{.}}} {{/dynamicLibs}} -Wl,--no-undefined -Wl,-z,noexecstack -Wl,-z,relro -Wl,-z,now -shared'
    libCmd: 'aarch64-linux-android-ar rcs {{tgt}} {{#objs}}{{.}} {{/objs}}'
    javacCmd: 'javac -source 1.6 -target 1.6 -J-Xms2048m -J-Xmx2048m -classpath {{dynamo_home}}/ext/share/java/android.jar:{{classPath}} -d {{classesDir}} @{{sourcesListFile}}'
    jarCmd: 'jar cf {{outputJar}} -C {{classesDir}} .'
    # mainDexList is automatically created by listing all classes inside the engine jars
    dxCmd: 'dx -JXms2048m -JXmx2048m --dex --multi-dex --main-dex-list={{mainDexList}} --output {{classes_dex_dir}} {{#jars}}{{.}} {{/jars}} {{#engineJars}}{{.}} {{/engineJars}}'
    proGuardCmd: 'java -jar {{env.PROGUARD}} {{#src}}-include {{.}} {{/src}} -libraryjars {{env.LIBRARYJAR}} {{#jars}}-injars {{.}} {{/jars}} {{#libraryjars}}-libraryjars {{.}} {{/libraryjars}} -outjar {{tgt}} -printmapping {{mapping}}'
    proGuardSourceRe: '(?i).+(\.pro)$'
    rjavaCmd: 'aapt package -f {{#extraPackages.length}}--extra-packages {{#extraPackages}}{{.}}{{/extraPackages}}{{/extraPackages.length}} -m --auto-add-overlay -M {{manifestFile}} -I {{dynamo_home}}/ext/share/java/android.jar -J {{outputDirectory}} {{#resourceDirectories}} -S {{.}} {{/resourceDirectories}}'
    manifestName:     'AndroidManifest.xml'
    manifestMergeCmd: 'java -jar {{env.MANIFEST_MERGE_TOOL}} --platform {{platform}} --main {{mainManifest}} {{#libraries}} --lib {{.}} {{/libraries}} --out {{target}}'

  web:
    # It's here to whitelist this as a platform, currently used for general settings

  js-web:
    env:
        EM_CACHE:               "{{env.EMSCRIPTEN_CACHE_1_38_12}}"
        EM_CONFIG:              "{{env.EMSCRIPTEN_CONFIG_1_38_12}}"
        PATH:                   "{{env.EMSCRIPTEN_PATH_1_38_12}}:{{env.PATH}}"
        EMSCRIPTEN_HOME:        "{{env.EMSCRIPTEN_HOME_1_38_12}}"
        EMSCRIPTEN_BIN:         "{{env.EMSCRIPTEN_BIN_1_38_12}}"
        MANIFEST_MERGE_TOOL:    "{{env.MANIFEST_MERGE_TOOL}}"
    context:
        engineJsLibs: ["glfw", "sys", "script", "sound"]
        engineLibs: ["app", "engine", "engine_service", "mbedtls", "webviewext", "profilerext", "facebookext", "iapext", "pushext", "iacext", "record_null", "gameobject", "ddf", "resource", "gamesys", "graphics", "physics", "BulletDynamics", "BulletCollision", "LinearMath", "Box2D", "render", "script", "lua", "extension", "hid", "input", "particle", "rig", "dlib", "dmglfw", "gui", "crashext", "liveupdate", "sound"]
        libPaths:   ["{{dynamo_home}}/lib/js-web", "{{dynamo_home}}/ext/lib/js-web"]
        defines:    ["DM_PLATFORM_HTML5", "GL_ES_VERSION_2_0"]
        flags:      ["-fno-exceptions"]
        linkFlags:  ["--pre-js {{dynamo_home}}/share/js-web-pre.js", "--emit-symbol-map", "--llvm-lto", "0", "--memory-init-file", "0"]
        emscriptenFlags: ["PRECISE_F32=2", "AGGRESSIVE_VARIABLE_ELIMINATION=1", "TOTAL_MEMORY=268435456", "DISABLE_EXCEPTION_CATCHING=1", "LEGACY_VM_SUPPORT=1", "WASM=0", "BINARYEN_METHOD=\"asmjs\"", "EXTRA_EXPORTED_RUNTIME_METHODS=[\"writeStringToMemory\",\"writeArrayToMemory\",\"stringToUTF8\",\"ccall\"]", "EXPORTED_FUNCTIONS=[\"_JSWriteDump\",\"_main\"]", "ERROR_ON_UNDEFINED_SYMBOLS=1"]
        libs:       []

    exePrefix:      ''
    exeExt:         '.js'
    shlibRe:        'lib(.+).so'
    stlibRe:        'lib(.+).a'
    sourceRe:       '(?i).*(\.cpp|\.c|\.cc|\.cxx|\.c\+\+)'
    writeLibPattern: 'lib%s.a'
    writeExePattern: 'dmengine.js'
    symbolsPattern:  'dmengine.js.symbols'
    zipContentPattern: 'dmengine.js'
    allowedLibs:    ["(\\w[\\w\\.+-]+)"]
    allowedFlags:   ["-Wa,{{comma_separated_arg}}","-W{{warning}}","-Wno-{{warning}}","-ansi","--ansi","-std-default={{arg}}","-stdlib=(libstdc\\+\\+|libc\\+\\+)","-w","-std=(c89|c99|c\\+\\+98|c\\+\\+0x|c\\+\\+11|c\\+\\+14|c\\+\\+17)","-Wp,{{comma_separated_arg}}","--extra-warnings","--warn-{{warning}}","--warn-={{warning}}","-ferror-limit={{number}}","-O([0-4]?|fast|s|z)","-f\\w[\\w-=]+"]
    compileCmd:     '{{env.EMSCRIPTEN_BIN}}/em++ -c -O3 -g {{#defines}}-D{{{.}}} {{/defines}} {{#flags}}{{{.}}} {{/flags}} {{#emscriptenFlags}}-s {{{.}}} {{/emscriptenFlags}} {{#ext.includes}}-I{{{.}}} {{/ext.includes}} {{#includes}}-I{{{.}}} {{/includes}} {{src}} -o {{tgt}}'
    linkCmd:        '{{env.EMSCRIPTEN_BIN}}/em++ {{#src}}{{{.}}} {{/src}} -o {{tgt}} -O3 {{#linkFlags}}{{{.}}} {{/linkFlags}} {{#emscriptenFlags}}-s {{{.}}} {{/emscriptenFlags}} {{#ext.libPaths}}-L{{{.}}} {{/ext.libPaths}} {{#libPaths}}-L{{{.}}} {{/libPaths}} -Wl,--start-group {{#libs}}-l{{{.}}} {{/libs}} {{#ext.libs}}-l{{{.}}} {{/ext.libs}} {{#engineLibs}}-l{{{.}}} {{/engineLibs}} -Wl,--end-group {{#ext.jsLibs}}--js-library {{{.}}} {{/ext.jsLibs}} {{#engineJsLibs}}--js-library {{dynamo_home}}/lib/js-web/js/library_{{{.}}}.js {{/engineJsLibs}}'
    libCmd:         '{{env.EMSCRIPTEN_BIN}}/emar rcs {{tgt}} {{#objs}}{{{.}}} {{/objs}}'
    manifestName:     'engine_template.html'
    manifestMergeCmd: 'java -jar {{env.MANIFEST_MERGE_TOOL}} --platform {{platform}} --main {{mainManifest}} {{#libraries}} --lib {{.}} {{/libraries}} --out {{target}}'

  wasm-web:
    env:
        EM_CACHE:               "{{env.EMSCRIPTEN_CACHE_1_38_12}}"
        EM_CONFIG:              "{{env.EMSCRIPTEN_CONFIG_1_38_12}}"
        PATH:                   "{{env.EMSCRIPTEN_PATH_1_38_12}}:{{env.PATH}}"
        EMSCRIPTEN_HOME:        "{{env.EMSCRIPTEN_HOME_1_38_12}}"
        EMSCRIPTEN_BIN:         "{{env.EMSCRIPTEN_BIN_1_38_12}}"
        MANIFEST_MERGE_TOOL:    "{{env.MANIFEST_MERGE_TOOL}}"
    context:
        engineJsLibs: ["glfw", "sys", "script", "sound"]
        engineLibs: ["app", "engine", "engine_service", "mbedtls", "webviewext", "profilerext", "facebookext", "iapext", "pushext", "iacext", "record_null", "gameobject", "ddf", "resource", "gamesys", "graphics", "physics", "BulletDynamics", "BulletCollision", "LinearMath", "Box2D", "render", "script", "lua", "extension", "hid", "input", "particle", "rig", "dlib", "dmglfw", "gui", "crashext", "liveupdate", "sound"]
        libPaths:   ["{{dynamo_home}}/lib/wasm-web", "{{dynamo_home}}/ext/lib/wasm-web"]
        defines:    ["DM_PLATFORM_HTML5", "GL_ES_VERSION_2_0"]
        flags:      ["-fno-exceptions"]
        linkFlags:  ["--pre-js {{dynamo_home}}/share/js-web-pre.js", "--emit-symbol-map", "--llvm-lto", "0", "--memory-init-file", "0"]
        emscriptenFlags: ["PRECISE_F32=2", "AGGRESSIVE_VARIABLE_ELIMINATION=1", "TOTAL_MEMORY=268435456", "DISABLE_EXCEPTION_CATCHING=1", "WASM=1", "BINARYEN_METHOD=\"native-wasm\"", "EXTRA_EXPORTED_RUNTIME_METHODS=[\"writeStringToMemory\",\"writeArrayToMemory\",\"stringToUTF8\",\"ccall\"]", "EXPORTED_FUNCTIONS=[\"_JSWriteDump\",\"_main\"]", "BINARYEN_TRAP_MODE='clamp'", "ERROR_ON_UNDEFINED_SYMBOLS=1"]
        libs:       []

    exePrefix:      ''
    exeExt:         '.js'
    shlibRe:        'lib(.+).so'
    stlibRe:        'lib(.+).a'
    sourceRe:       '(?i).*(\.cpp|\.c|\.cc|\.cxx|\.c\+\+)'
    writeLibPattern: 'lib%s.a'
    writeExePattern: 'dmengine.js'
    symbolsPattern:  'dmengine.js.symbols'
    zipContentPattern: 'dmengine.(wasm|js)'
    allowedLibs:    ["(\\w[\\w\\.+-]+)"]
    allowedFlags:   ["-Wa,{{comma_separated_arg}}","-W{{warning}}","-Wno-{{warning}}","-ansi","--ansi","-std-default={{arg}}","-stdlib=(libstdc\\+\\+|libc\\+\\+)","-w","-std=(c89|c99|c\\+\\+98|c\\+\\+0x|c\\+\\+11|c\\+\\+14|c\\+\\+17)","-Wp,{{comma_separated_arg}}","--extra-warnings","--warn-{{warning}}","--warn-={{warning}}","-ferror-limit={{number}}","-O([0-4]?|fast|s|z)","-f\\w[\\w-=]+"]
    compileCmd:     '{{env.EMSCRIPTEN_BIN}}/em++ -c -O3 -g {{#defines}}-D{{{.}}} {{/defines}} {{#flags}}{{{.}}} {{/flags}} {{#emscriptenFlags}}-s {{{.}}} {{/emscriptenFlags}} {{#ext.includes}}-I{{{.}}} {{/ext.includes}} {{#includes}}-I{{{.}}} {{/includes}} {{src}} -o {{tgt}}'
    linkCmd:        '{{env.EMSCRIPTEN_BIN}}/em++ {{#src}}{{{.}}} {{/src}} -o {{tgt}} -O3 {{#linkFlags}}{{{.}}} {{/linkFlags}} {{#emscriptenFlags}}-s {{{.}}} {{/emscriptenFlags}} {{#ext.libPaths}}-L{{{.}}} {{/ext.libPaths}} {{#libPaths}}-L{{{.}}} {{/libPaths}} -Wl,--start-group {{#libs}}-l{{{.}}} {{/libs}} {{#ext.libs}}-l{{{.}}} {{/ext.libs}} {{#engineLibs}}-l{{{.}}} {{/engineLibs}} -Wl,--end-group {{#ext.jsLibs}}--js-library {{{.}}} {{/ext.jsLibs}} {{#engineJsLibs}}--js-library {{dynamo_home}}/lib/wasm-web/js/library_{{{.}}}.js {{/engineJsLibs}}'
    libCmd:         '{{env.EMSCRIPTEN_BIN}}/emar rcs {{tgt}} {{#objs}}{{{.}}} {{/objs}}'
    manifestName:     'engine_template.html'
    manifestMergeCmd: 'java -jar {{env.MANIFEST_MERGE_TOOL}} --platform {{platform}} --main {{mainManifest}} {{#libraries}} --lib {{.}} {{/libraries}} --out {{target}}'

  win32:
    # It's here to whitelist this as a platform, currently used for general settings

  x86_64-win32:
    env:
        TMP:                "{{build_folder}}"
        TEMP:               "{{build_folder}}"
        MSVC_DIR:           "{{env.WINDOWS_MSVC_2019_DIR}}"
        SDK8_DIR:           "{{env.WINDOWS_SDK_8_DIR}}"
        SDK10_DIR:          "{{env.WINDOWS_SDK_10_DIR}}"
        SDK10_VERSION:      "{{env.WINDOWS_SDK_10_VERSION}}"
        VCINSTALLDIR:       "{{env.WINDOWS_VCINSTALLDIR}}"
        VSINSTALLDIR:       "{{env.WINDOWS_VSINSTALLDIR}}"
    context:
        engineLibs: ["libapp","libengine","libengine_service","libmbedtls","libwebviewext","libprofilerext","libfacebookext","libiapext","libpushext","libiacext","librecord","libgameobject","libddf","libresource","libgamesys","libgraphics","libphysics","libBulletDynamics","libBulletCollision","libLinearMath","libBox2D","librender","libscript","libluajit-5.1","libextension","libhid","libinput","libparticle","librig","libdlib","libdmglfw","libgui","libcrashext","libliveupdate","libsound","vpx","libcares"]
        libPaths:   ["{{dynamo_home}}/lib/x86_64-win32", "{{dynamo_home}}/ext/lib/x86_64-win32", "{{env.MSVC_DIR}}/lib/x64", "{{env.MSVC_DIR}}/atlmfc/lib/x64", "{{env.SDK10_DIR}}/Lib/{{env.SDK10_VERSION}}/ucrt/x64", "{{env.SDK8_DIR}}/Lib/winv6.3/um/x64"]
        platformIncludes:   ["{{env.MSVC_DIR}}/atlmfc/include", "{{env.SDK10_DIR}}/Include/{{env.SDK10_VERSION}}/ucrt", "{{env.SDK8_DIR}}/Include/winrt", "{{env.SDK8_DIR}}/Include/um", "{{env.SDK8_DIR}}/Include/shared"]
        defines:    ["DM_PLATFORM_WINDOWS", "LUA_BYTECODE_ENABLE_64", "_CRT_SECURE_NO_WARNINGS", "_WINSOCK_DEPRECATED_NO_WARNINGS", "__STDC_LIMIT_MACROS", "WINVER=0x0600", "WIN32"]
        flags:      ["-O2", "-Wall", "-Werror=format", "-fvisibility=hidden"]
        linkFlags:  ["-O2", "-fuse-ld=lld", "-Wl,/entry:mainCRTStartup", "-Wl,/safeseh:no"]
        libs:       ["OpenGL32", "Delayimp", "User32", "shell32", "Xinput9_1_0", "OpenAL32", "WS2_32", "IPHlpApi", "DbgHelp", "AdvAPI32", "Psapi"]
        symbols:    []

    exePrefix:      ''
    exeExt:         '.exe'
    shlibRe:        '(.+).dll'
    stlibRe:        '(.+).lib'
    sourceRe:       '(?i).*(\.cpp|\.c|\.cc|\.cxx|\.c\+\+)'
    writeLibPattern: '%s.lib'
    writeExePattern: 'dmengine.exe'
    zipContentPattern: 'dmengine.exe'
    symbolsPattern:  '.*pdb'
    allowedLibs:    ["(\\w[\\w\\.+-]+)"]
    allowedFlags:   ["-Wa,{{comma_separated_arg}}","-W{{warning}}","-Wno-{{warning}}","-ansi","--ansi","-std-default={{arg}}","-stdlib=(libstdc\\+\\+|libc\\+\\+)","-w","-std=(c89|c99|c\\+\\+98|c\\+\\+0x|c\\+\\+11|c\\+\\+14|c\\+\\+17)","-Wp,{{comma_separated_arg}}","--extra-warnings","--warn-{{warning}}","--warn-={{warning}}","-ferror-limit={{number}}","-O([0-4]?|fast|s|z)","-rdynamic","-Wl,[-_a-zA-Z0-9]+","-fno-rtti","-fpermissive","-Wl,/subsystem:(console|windows)","-Wl,/entry:\\w+","-f\\w[\\w-=]+"]
    compileCmd:     'clang++ -target x86_64-pc-win32-msvc -m64 -g -gcodeview {{#defines}}-D{{{.}}} {{/defines}} {{#flags}}{{{.}}} {{/flags}} {{#platformIncludes}}-isystem {{{.}}} {{/platformIncludes}} {{#ext.includes}}-I{{{.}}} {{/ext.includes}} {{#includes}}-I{{{.}}} {{/includes}} {{src}} -c -o {{tgt}}'
    linkCmd:        'clang++ -target x86_64-pc-win32-msvc -m64 -g -o {{tgt}} {{#linkFlags}}{{{.}}} {{/linkFlags}} {{#ext.libPaths}}-L{{{.}}} {{/ext.libPaths}} {{#libs}}-l{{{.}}} {{/libs}} {{#ext.libs}}-l{{{.}}} {{/ext.libs}} {{#libPaths}}-L{{{.}}} {{/libPaths}} {{#engineLibs}}-l{{{.}}} {{/engineLibs}} {{#src}}{{{.}}} {{/src}}'
    libCmd:         '/usr/bin/ar rcs {{tgt}} {{#objs}}{{{.}}} {{/objs}}'
    windresCmd:     'windres -i {{dynamo_home}}/lib/x86_64-win32/engine.rc -O coff -o {{tgt}}'

  x86-win32:
    env:
        TMP:                "{{build_folder}}"
        TEMP:               "{{build_folder}}"
        MSVC_DIR:           "{{env.WINDOWS_MSVC_2019_DIR}}"
        SDK8_DIR:           "{{env.WINDOWS_SDK_8_DIR}}"
        SDK10_DIR:          "{{env.WINDOWS_SDK_10_DIR}}"
        SDK10_VERSION:      "{{env.WINDOWS_SDK_10_VERSION}}"
        VCINSTALLDIR:       "{{env.WINDOWS_VCINSTALLDIR}}"
        VSINSTALLDIR:       "{{env.WINDOWS_VSINSTALLDIR}}"
    context:
        engineLibs: ["libapp","libengine","libengine_service","libmbedtls","libwebviewext","libprofilerext","libfacebookext","libiapext","libpushext","libiacext","librecord","libgameobject","libddf","libresource","libgamesys","libgraphics","libphysics","libBulletDynamics","libBulletCollision","libLinearMath","libBox2D","librender","libscript","libluajit-5.1","libextension","libhid","libinput","libparticle","librig","libdlib","libdmglfw","libgui","libcrashext","libliveupdate","libsound","vpx","libcares"]
        libPaths:   ["{{dynamo_home}}/lib/win32","{{dynamo_home}}/ext/lib/win32","{{env.MSVC_DIR}}/lib/x86", "{{env.MSVC_DIR}}/atlmfc/lib/x86", "{{env.SDK10_DIR}}/Lib/{{env.SDK10_VERSION}}/ucrt/x86", "{{env.SDK8_DIR}}/Lib/winv6.3/um/x86"]
        platformIncludes:   ["{{env.MSVC_DIR}}/atlmfc/include", "{{env.SDK10_DIR}}/Include/{{env.SDK10_VERSION}}/ucrt", "{{env.SDK8_DIR}}/Include/winrt", "{{env.SDK8_DIR}}/Include/um", "{{env.SDK8_DIR}}/Include/shared"]
        defines:    ["DM_PLATFORM_WINDOWS", "LUA_BYTECODE_ENABLE_32", "_CRT_SECURE_NO_WARNINGS", "_WINSOCK_DEPRECATED_NO_WARNINGS", "__STDC_LIMIT_MACROS", "WINVER=0x0600", "WIN32"]
        flags:      ["-O2", "-Wall", "-Werror=format", "-fvisibility=hidden"]
        linkFlags:  ["-O2", "-fuse-ld=lld", "-Wl,/entry:mainCRTStartup", "-Wl,/safeseh:no"]
        libs:       ["OpenGL32", "Delayimp", "User32", "shell32", "Xinput9_1_0", "OpenAL32", "WS2_32", "IPHlpApi", "DbgHelp", "AdvAPI32", "Psapi"]
        symbols:    []

    exePrefix:      ''
    exeExt:         '.exe'
    shlibRe:        '(.+).dll'
    stlibRe:        '(.+).lib'
    sourceRe:       '(?i).*(\.cpp|\.c|\.cc|\.cxx|\.c\+\+)'
    writeLibPattern: '%s.lib'
    writeExePattern: 'dmengine.exe'
    zipContentPattern: 'dmengine.exe'
    symbolsPattern:  '.*pdb'
    allowedLibs:    ["(\\w[\\w\\.+-]+)"]
    allowedFlags:   ["-Wa,{{comma_separated_arg}}","-W{{warning}}","-Wno-{{warning}}","-ansi","--ansi","-std-default={{arg}}","-stdlib=(libstdc\\+\\+|libc\\+\\+)","-w","-std=(c89|c99|c\\+\\+98|c\\+\\+0x|c\\+\\+11|c\\+\\+14|c\\+\\+17)","-Wp,{{comma_separated_arg}}","--extra-warnings","--warn-{{warning}}","--warn-={{warning}}","-ferror-limit={{number}}","-O([0-4]?|fast|s|z)","-rdynamic","-Wl,[-_a-zA-Z0-9,]+","-fno-rtti","-fpermissive","-Wl,/subsystem:(console|windows)","-Wl,/entry:\\w+","-f\\w[\\w-=]+"]
    compileCmd:     'clang++ -target i386-pc-win32-msvc -m32 -g -gcodeview {{#defines}}-D{{{.}}} {{/defines}} {{#flags}}{{{.}}} {{/flags}} {{#platformIncludes}}-isystem {{{.}}} {{/platformIncludes}} {{#ext.includes}}-I{{{.}}} {{/ext.includes}} {{#includes}}-I{{{.}}} {{/includes}} {{src}} -c -o {{tgt}}'
    linkCmd:        'clang++ -target i386-pc-win32-msvc -m32 -g -o {{tgt}} {{#linkFlags}}{{{.}}} {{/linkFlags}} {{#ext.libPaths}}-L{{{.}}} {{/ext.libPaths}} {{#libs}}-l{{{.}}} {{/libs}} {{#ext.libs}}-l{{{.}}} {{/ext.libs}} {{#libPaths}}-L{{{.}}} {{/libPaths}} {{#engineLibs}}-l{{{.}}} {{/engineLibs}} {{#src}}{{{.}}} {{/src}}'
    libCmd:         '/usr/bin/ar rcs {{tgt}} {{#objs}}{{{.}}} {{/objs}}'
    windresCmd:     'windres -i {{dynamo_home}}/lib/win32/engine.rc -O coff --target=pe-i386 -o {{tgt}}'

  x86_64-wine32:
    # Intentionally left empty to allow users to have old versions in their manifests

  x86-wine32:
    # Intentionally left empty to allow users to have old versions in their manifests

  x86_64-linux:
    context:
        engineLibs: ["app", "engine", "engine_service", "mbedtls", "webviewext", "profilerext", "facebookext", "iapext", "pushext", "iacext", "record", "gameobject", "ddf", "resource", "gamesys", "graphics", "physics", "BulletDynamics", "BulletCollision", "LinearMath", "Box2D", "render", "script", "luajit-5.1", "extension", "hid", "input", "particle", "rig", "dlib", "dmglfw", "gui", "crashext", "liveupdate", "sound", "tremolo", "vpx", "cares"]
        libPaths:   ["{{dynamo_home}}/lib/x86_64-linux","{{dynamo_home}}/ext/lib/x86_64-linux"]
        includes:   ["{{dynamo_home}}/include/x86_64-linux"]
        defines:    ["DM_PLATFORM_LINUX", "__STDC_LIMIT_MACROS", "LUA_BYTECODE_ENABLE_64"]
        flags:      ["-ffloat-store", "-g", "-O2", "-D__STDC_LIMIT_MACROS", "-Wall", "-Werror=format", "-fno-exceptions", "-fPIC", "-fvisibility=hidden"]
        linkFlags:  []
        libs:       []
        # this happens to contain some dynamic engine libs too (openal)
        dynamicLibs: ["openal","Xext","X11","Xi","GL","GLU","pthread","m","dl"]

    exePrefix:      ''
    exeExt:         ''
    shlibRe:        'lib(.+).so'
    stlibRe:        'lib(.+).a'
    sourceRe:       '(?i).*(\.cpp|\.c|\.cc|\.cxx|\.c\+\+)'
    writeLibPattern: 'lib%s.a'
    writeExePattern: 'dmengine'
    zipContentPattern: 'dmengine'
    allowedLibs:    ["(\\w[\\w\\.+-]+)"]
    allowedFlags:   ["-Wa,{{comma_separated_arg}}","-W{{warning}}","-Wno-{{warning}}","-ansi","--ansi","-std-default={{arg}}","-stdlib=(libstdc\\+\\+|libc\\+\\+)","-w","-std=(c89|c99|c\\+\\+98|c\\+\\+0x|c\\+\\+11|c\\+\\+14|c\\+\\+17)","-Wp,{{comma_separated_arg}}","--extra-warnings","--warn-{{warning}}","--warn-={{warning}}","-ferror-limit={{number}}","-O([0-4]?|fast|s|z)","-rdynamic","-Wl,[-_a-zA-Z0-9]+","-fno-rtti","-fpermissive","-f\\w[\\w-=]+"]
    compileCmd:     '/usr/bin/g++ {{#defines}}-D{{{.}}} {{/defines}} {{#flags}}{{{.}}} {{/flags}} {{#ext.includes}}-I{{{.}}} {{/ext.includes}} {{#includes}}-I{{{.}}} {{/includes}} {{src}} -c -o {{tgt}}'
    linkCmd:        '/usr/bin/g++ {{#src}}{{{.}}} {{/src}} -o {{tgt}} {{#linkFlags}}{{{.}}} {{/linkFlags}} {{#ext.libPaths}}-L{{{.}}} {{/ext.libPaths}} {{#libPaths}}-L{{{.}}} {{/libPaths}} -Wl,-Bstatic -Wl,--start-group {{#engineLibs}}-l{{{.}}} {{/engineLibs}} {{#libs}}-l{{{.}}} {{/libs}} {{#ext.libs}}-l{{{.}}} {{/ext.libs}} -Wl,--end-group -Wl,-Bdynamic -Wl,-rpath=$ORIGIN,--enable-new-dtags {{#ext.dynamicLibs}}-l{{{.}}} {{/ext.dynamicLibs}} {{#dynamicLibs}}-l{{{.}}} {{/dynamicLibs}}'
    libCmd:         '/usr/bin/ar rcs {{tgt}} {{#objs}}{{.}} {{/objs}}'

  arm64-nx64:
    env:
        SDK:      "{{env.NINTENDO_SDK_ROOT}}"
        CLANG:    "{{env.NINTENDO_SDK_ROOT}}/Compilers/NX/nx/aarch64/bin/clang++.exe"
        AR:       "{{env.NINTENDO_SDK_ROOT}}/Compilers/NX/nx/aarch64/bin/llvm-ar.exe"
        MAKENSO:  "{{env.NINTENDO_SDK_ROOT}}/Tools/CommandLineTools/MakeNso/MakeNso.exe"
        MAKEMETA: "{{env.NINTENDO_SDK_ROOT}}/Tools/CommandLineTools/MakeMeta/MakeMeta.exe"
        LDSCRIPT: "{{env.NINTENDO_SDK_ROOT}}/Resources/SpecFiles/Application.aarch64.lp64.ldscript"
        TRIPLET:  "aarch64-nintendo-nx-elf"
    context:
        excludeSymbols:     ["WebViewExt", "IAPExt", "IACExt", "PushExt", "FacebookExt", "NullSoundDevice"]
        engineLibs:         ["app", "engine", "engine_service", "mbedtls", "profilerext", "record_null", "gameobject", "ddf", "resource", "gamesys", "graphics_vulkan", "physics_2d", "Box2D", "render", "script", "lua", "extension", "hid", "input", "particle", "rig", "dlib", "gui", "crashext", "sound", "liveupdate", "switchext"]
        libPaths:           ["{{dynamo_home}}/lib/arm64-nx64", "{{dynamo_home}}/ext/lib/arm64-nx64", "{{env.SDK}}/Libraries/NX-NXFP2-a64/Debug", "{{env.SDK}}/Libraries/NX-NXFP2-a64/Develop"]
        defines:            ["DM_PLATFORM_SWITCH", "LUA_BYTECODE_ENABLE_64", "NN_ENABLE_LOG", "NN_ENABLE_ASSERT", "NN_ENABLE_ABORT_MESSAGE", "NN_NINTENDO_SDK", "NN_SDK_BUILD_DEBUG"]
        platformIncludes:   ["{{env.SDK}}/Common/Configs/Targets/NX-NXFP2-a64/Include", "{{env.SDK}}/Include"]
        flags:              ["-g", "-O2", "-fno-exceptions", "-fvisibility=hidden","-Werror=format","-fPIC"]
        linkFlags:          ["--gc-sections","--build-id=sha1","-init=_init","-fini=_fini","-pie","-z,combreloc","-z,relro","--enable-new-dtags","-u,malloc","-u,calloc","-u,realloc","-u,aligned_alloc","-u,free"]
        platformLibs:       ["{{env.SDK}}/Libraries/NX-NXFP2-a64/Develop/rocrt.o",
                            "{{env.SDK}}/Libraries/NX-NXFP2-a64/Develop/nnApplication.o",
                            "{{env.SDK}}/Libraries/NX-NXFP2-a64/Develop/libnn_init_memory.a",
                            "{{env.SDK}}/Libraries/NX-NXFP2-a64/Develop/libnn_gll.a",
                            "{{env.SDK}}/Libraries/NX-NXFP2-a64/Develop/libnn_gfx.a",
                            "{{env.SDK}}/Libraries/NX-NXFP2-a64/Develop/libnn_mii_draw.a",
                            "{{env.SDK}}/Libraries/NX-NXFP2-a64/Develop/vulkan.nss",
                            "{{env.SDK}}/Libraries/NX-NXFP2-a64/Develop/opengl.nss"]
        dynamicLibs: ["EGL","GLESv1_CM","GLESv2","OpenSLES","m","log","c"]
        symbols:    ["AudioDecoderStbVorbis", "SwitchExt"]
        sdknss:     ["{{env.SDK}}/Libraries/NX-NXFP2-a64/Develop/nnSdkEn.nss"]
        crtend:     ["{{env.SDK}}/Libraries/NX-NXFP2-a64/Develop/crtend.o"]

    exePrefix: 'lib'
    exeExt: '.so'
    shlibRe: 'lib(.+).so'
    stlibRe: 'lib(.+).a'
    sourceRe: '(?i).+(\.cpp|\.c|\.cc|\.cxx|\.c\+\+)$'
    writeLibPattern: 'lib%s.a'
    writeExePattern: 'dmengine'
    zipContentPattern: 'dmengine.(nss|nso)'
    allowedLibs:    ["(\\w[\\w\\.+-]+)"]
    allowedFlags:  ["-(\\w[\\w\\.+-]+)"]
    compileCmd:     'wine {{env.CLANG}} --target={{env.TRIPLET}} {{#flags}}{{{.}}} {{/flags}} {{#defines}}-D{{{.}}} {{/defines}} {{#ext.includes}}-I{{{.}}} {{/ext.includes}} {{#includes}}-I{{{.}}} {{/includes}} {{#platformIncludes}}-I{{{.}}} {{/platformIncludes}}  -c {{src}} -o{{tgt}}'
    linkCmds:       ['wine {{env.CLANG}} {{#src}}{{{.}}} {{/src}} -o {{tgt}}.nss -g -O2 -nostartfiles -fdiagnostics-format=msvc {{#linkFlags}}-Wl,{{{.}}} {{/linkFlags}} -Wl,-T {{env.LDSCRIPT}} {{#ext.libPaths}}-L{{{.}}} {{/ext.libPaths}} {{#libPaths}}-L{{{.}}} {{/libPaths}} -fuse-ld=lld.exe -Wl,--start-group {{#libs}}-l{{{.}}} {{/libs}} {{#ext.libs}}-l{{{.}}} {{/ext.libs}} {{#platformLibs}}{{{.}}} {{/platformLibs}} -Wl,--end-group {{#sdknss}}{{{.}}} {{/sdknss}} {{#crtend}}{{{.}}} {{/crtend}} -Wl,-Bstatic {{#engineLibs}}-l{{{.}}} {{/engineLibs}}',
                     'mono {{env.MAKENSO}} {{tgt}}.nss {{tgt}}.nso']
    libCmd:         'wine {{env.AR}} rcs {{tgt}} {{#objs}}{{.}} {{/objs}}'
    manifestName:     'Application.nmeta'
    # Manifest merging for switch isn't supported yet
    #manifestMergeCmd: 'java -jar {{env.MANIFEST_MERGE_TOOL}} --platform {{platform}} --main {{mainManifest}} {{#libraries}} --lib {{.}} {{/libraries}} --out {{target}}'
    manifestMergeCmd: 'cp -v {{mainManifest}} {{target}}'<|MERGE_RESOLUTION|>--- conflicted
+++ resolved
@@ -73,11 +73,7 @@
         MANIFEST_MERGE_TOOL:    "{{env.MANIFEST_MERGE_TOOL}}"
     context:
         frameworks: ["Foundation", "AppKit", "Cocoa", "OpenGL", "OpenAL", "AGL", "IOKit", "Carbon", "CoreVideo", "QuartzCore"]
-<<<<<<< HEAD
-        engineLibs: ["app", "engine", "engine_service", "mbedtls", "webviewext", "profilerext", "facebookext", "iapext", "pushext", "iacext", "record", "gameobject", "ddf", "resource", "gamesys", "graphics", "physics", "BulletDynamics", "BulletCollision", "LinearMath", "Box2D", "render", "script", "luajit-5.1", "extension", "hid", "input", "particle", "rig", "dlib", "dmglfw", "gui", "crashext", "sound", "tremolo", "vpx", "liveupdate", "unwind", "cares"]
-=======
-        engineLibs: ["engine", "engine_service", "mbedtls", "webviewext", "profilerext", "facebookext", "iapext", "pushext", "iacext", "record", "gameobject", "ddf", "resource", "gamesys", "graphics", "physics", "BulletDynamics", "BulletCollision", "LinearMath", "Box2D", "render", "script", "luajit-5.1", "extension", "hid", "input", "particle", "rig", "dlib", "dmglfw", "gui", "crashext", "sound", "tremolo", "vpx", "liveupdate", "cares"]
->>>>>>> 3519aa65
+        engineLibs: ["app", "engine", "engine_service", "mbedtls", "webviewext", "profilerext", "facebookext", "iapext", "pushext", "iacext", "record", "gameobject", "ddf", "resource", "gamesys", "graphics", "physics", "BulletDynamics", "BulletCollision", "LinearMath", "Box2D", "render", "script", "luajit-5.1", "extension", "hid", "input", "particle", "rig", "dlib", "dmglfw", "gui", "crashext", "sound", "tremolo", "vpx", "liveupdate", "cares"]
         libPaths:   ["{{dynamo_home}}/lib/x86_64-darwin", "{{dynamo_home}}/ext/lib/x86_64-darwin", "{{env.PLATFORMSDK_DIR}}/XcodeDefault11.0.xctoolchain/usr/lib/clang/11.0.0/lib/darwin"]
         defines:    ["DM_PLATFORM_OSX", "LUA_BYTECODE_ENABLE_64"]
         flags:      ["-fno-exceptions", "-fvisibility=hidden", "-fclang-abi-compat=6"]
