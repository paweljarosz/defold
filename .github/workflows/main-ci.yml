--- conflicted
+++ resolved
@@ -63,13 +63,8 @@
     runs-on: windows-latest
     steps: [
       { name: 'Checkout', uses: actions/checkout@v2, with: { ref: '${{env.BUILD_BRANCH}}' } },
-<<<<<<< HEAD
-      { name: 'Install Python', uses: actions/setup-python@v2, with: { python-version: 3.x, architecture: x64 } },
-      { name: 'Install Java', uses: actions/setup-java@v1, with: { java-version: '11.0.2' } },
-=======
-      { name: 'Install Python', uses: actions/setup-python@v2, with: { python-version: 2.x, architecture: x64 } },
-      { name: 'Install Java', uses: actions/setup-java@v3, with: { java-version: '11.0.13', distribution: 'microsoft'} },
->>>>>>> 6f40f258
+      { name: 'Install Python', uses: actions/setup-python@v2, with: { python-version: 3.x, architecture: x64 } },
+      { name: 'Install Java', uses: actions/setup-java@v3, with: { java-version: '11.0.13', distribution: 'microsoft'} },
       { name: 'Install dependencies', shell: bash, run: 'ci/ci.sh install --platform=${{ matrix.platform }}' },
       {
         name: 'Build engine',
@@ -93,16 +88,8 @@
     runs-on: macOS-latest
     steps: [
       { name: 'Checkout', uses: actions/checkout@v2, with: { ref: '${{env.BUILD_BRANCH}}' } },
-<<<<<<< HEAD
-      { name: 'Install Python', uses: actions/setup-python@v2, with: { python-version: 3.x, architecture: x64 } },
-      { name: 'Install Java', uses: actions/setup-java@v1, with: { java-version: '11.0.2' } },
-=======
-      {
-        name: 'Install Python',
-        run: python --version
-      },
-      { name: 'Install Java', uses: actions/setup-java@v3, with: { java-version: '11.0.13', distribution: 'microsoft'} },
->>>>>>> 6f40f258
+      { name: 'Install Python', uses: actions/setup-python@v2, with: { python-version: 3.x, architecture: x64 } },
+      { name: 'Install Java', uses: actions/setup-java@v3, with: { java-version: '11.0.13', distribution: 'microsoft'} },
       {
         name: 'Build engine',
         if: (github.event_name != 'repository_dispatch') || ((github.event_name == 'repository_dispatch') && (github.event.client_payload.skip_engine != true)),
@@ -124,13 +111,8 @@
     runs-on: macOS-latest
     steps: [
       { name: 'Checkout', uses: actions/checkout@v2, with: { ref: '${{env.BUILD_BRANCH}}' } },
-<<<<<<< HEAD
-      { name: 'Install Python', uses: actions/setup-python@v2, with: { python-version: 3.x, architecture: x64 } },
-      { name: 'Install Java', uses: actions/setup-java@v1, with: { java-version: '11.0.2' } },
-=======
-      { name: 'Install Python', uses: actions/setup-python@v2, with: { python-version: 2.x, architecture: x64 } },
-      { name: 'Install Java', uses: actions/setup-java@v3, with: { java-version: '11.0.13', distribution: 'microsoft'} },
->>>>>>> 6f40f258
+      { name: 'Install Python', uses: actions/setup-python@v2, with: { python-version: 3.x, architecture: x64 } },
+      { name: 'Install Java', uses: actions/setup-java@v3, with: { java-version: '11.0.13', distribution: 'microsoft'} },
       { name: 'Install dependencies', run: 'ci/ci.sh install --platform=${{ matrix.platform }}' },
       {
         name: 'Build engine',
@@ -153,13 +135,8 @@
     runs-on: ubuntu-20.04
     steps: [
       { name: 'Checkout', uses: actions/checkout@v2, with: { ref: '${{env.BUILD_BRANCH}}' } },
-<<<<<<< HEAD
-      { name: 'Install Python', uses: actions/setup-python@v2, with: { python-version: 3.x, architecture: x64 } },
-      { name: 'Install Java', uses: actions/setup-java@v1, with: { java-version: '11.0.2' } },
-=======
-      { name: 'Install Python', uses: actions/setup-python@v2, with: { python-version: 2.x, architecture: x64 } },
-      { name: 'Install Java', uses: actions/setup-java@v3, with: { java-version: '11.0.13', distribution: 'microsoft'} },
->>>>>>> 6f40f258
+      { name: 'Install Python', uses: actions/setup-python@v2, with: { python-version: 3.x, architecture: x64 } },
+      { name: 'Install Java', uses: actions/setup-java@v3, with: { java-version: '11.0.13', distribution: 'microsoft'} },
       { name: 'Install dependencies', run: 'ci/ci.sh install --platform=${{ matrix.platform }}' },
       {
         name: 'Build engine',
@@ -182,13 +159,8 @@
     runs-on: ubuntu-20.04
     steps: [
       { name: 'Checkout', uses: actions/checkout@v2, with: { ref: '${{env.BUILD_BRANCH}}' } },
-<<<<<<< HEAD
-      { name: 'Install Python', uses: actions/setup-python@v2, with: { python-version: 3.x, architecture: x64 } },
-      { name: 'Install Java', uses: actions/setup-java@v1, with: { java-version: '11.0.2' } },
-=======
-      { name: 'Install Python', uses: actions/setup-python@v2, with: { python-version: 2.x, architecture: x64 } },
-      { name: 'Install Java', uses: actions/setup-java@v3, with: { java-version: '11.0.13', distribution: 'microsoft'} },
->>>>>>> 6f40f258
+      { name: 'Install Python', uses: actions/setup-python@v2, with: { python-version: 3.x, architecture: x64 } },
+      { name: 'Install Java', uses: actions/setup-java@v3, with: { java-version: '11.0.13', distribution: 'microsoft'} },
       { name: 'Install dependencies', run: 'ci/ci.sh install --platform=${{ matrix.platform }}' },
       {
         name: 'Build engine',
@@ -211,13 +183,8 @@
     runs-on: ubuntu-20.04
     steps: [
       { name: 'Checkout', uses: actions/checkout@v2, with: { ref: '${{env.BUILD_BRANCH}}' } },
-<<<<<<< HEAD
-      { name: 'Install Python', uses: actions/setup-python@v2, with: { python-version: 3.x, architecture: x64 } },
-      { name: 'Install Java', uses: actions/setup-java@v1, with: { java-version: '11.0.2' } },
-=======
-      { name: 'Install Python', uses: actions/setup-python@v2, with: { python-version: 2.x, architecture: x64 } },
-      { name: 'Install Java', uses: actions/setup-java@v3, with: { java-version: '11.0.13', distribution: 'microsoft'} },
->>>>>>> 6f40f258
+      { name: 'Install Python', uses: actions/setup-python@v2, with: { python-version: 3.x, architecture: x64 } },
+      { name: 'Install Java', uses: actions/setup-java@v3, with: { java-version: '11.0.13', distribution: 'microsoft'} },
       { name: 'Install dependencies', run: 'ci/ci.sh install --platform=${{ matrix.platform }}' },
       {
         name: 'Build engine',
@@ -240,13 +207,8 @@
     runs-on: windows-latest
     steps: [
       { name: 'Checkout', uses: actions/checkout@v2, with: { ref: '${{env.BUILD_BRANCH}}' } },
-<<<<<<< HEAD
-      { name: 'Install Python', uses: actions/setup-python@v2, with: { python-version: 3.x, architecture: x64 } },
-      { name: 'Install Java', uses: actions/setup-java@v1, with: { java-version: '11.0.2' } },
-=======
-      { name: 'Install Python', uses: actions/setup-python@v2, with: { python-version: 2.x, architecture: x64 } },
-      { name: 'Install Java', uses: actions/setup-java@v3, with: { java-version: '11.0.13', distribution: 'microsoft'} },
->>>>>>> 6f40f258
+      { name: 'Install Python', uses: actions/setup-python@v2, with: { python-version: 3.x, architecture: x64 } },
+      { name: 'Install Java', uses: actions/setup-java@v3, with: { java-version: '11.0.13', distribution: 'microsoft'} },
       { name: 'Install dependencies', shell: bash, run: 'ci/ci.sh install --platform=${{ matrix.platform }}' },
       {
         name: 'Build engine',
@@ -270,13 +232,8 @@
     runs-on: windows-latest
     steps: [
       { name: 'Checkout', uses: actions/checkout@v2, with: { ref: '${{env.BUILD_BRANCH}}' } },
-<<<<<<< HEAD
-      { name: 'Install Python', uses: actions/setup-python@v2, with: { python-version: 3.x, architecture: x64 } },
-      { name: 'Install Java', uses: actions/setup-java@v1, with: { java-version: '11.0.2' } },
-=======
-      { name: 'Install Python', uses: actions/setup-python@v2, with: { python-version: 2.x, architecture: x64 } },
-      { name: 'Install Java', uses: actions/setup-java@v3, with: { java-version: '11.0.13', distribution: 'microsoft'} },
->>>>>>> 6f40f258
+      { name: 'Install Python', uses: actions/setup-python@v2, with: { python-version: 3.x, architecture: x64 } },
+      { name: 'Install Java', uses: actions/setup-java@v3, with: { java-version: '11.0.13', distribution: 'microsoft'} },
       { name: 'Install dependencies', shell: bash, run: 'ci/ci.sh install --platform=${{ matrix.platform }}' },
       {
         name: 'Build engine',
@@ -299,13 +256,8 @@
     runs-on: ubuntu-20.04
     steps: [
       { name: 'Checkout', uses: actions/checkout@v2, with: { ref: '${{env.BUILD_BRANCH}}' } },
-<<<<<<< HEAD
-      { name: 'Install Python', uses: actions/setup-python@v2, with: { python-version: 3.x, architecture: x64 } },
-      { name: 'Install Java', uses: actions/setup-java@v1, with: { java-version: '11.0.2' } },
-=======
-      { name: 'Install Python', uses: actions/setup-python@v2, with: { python-version: 2.x, architecture: x64 } },
-      { name: 'Install Java', uses: actions/setup-java@v3, with: { java-version: '11.0.13', distribution: 'microsoft'} },
->>>>>>> 6f40f258
+      { name: 'Install Python', uses: actions/setup-python@v2, with: { python-version: 3.x, architecture: x64 } },
+      { name: 'Install Java', uses: actions/setup-java@v3, with: { java-version: '11.0.13', distribution: 'microsoft'} },
       {
         name: 'Build bob',
         if: (github.event_name != 'repository_dispatch') || ((github.event_name == 'repository_dispatch') && (github.event.client_payload.skip_bob != true)),
