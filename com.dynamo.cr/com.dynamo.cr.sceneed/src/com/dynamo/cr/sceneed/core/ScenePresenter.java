package com.dynamo.cr.sceneed.core;

import java.io.IOException;
import java.io.InputStream;
import java.io.OutputStream;
import java.util.ArrayList;
import java.util.Collections;
import java.util.Comparator;
import java.util.Iterator;
import java.util.List;

import org.eclipse.core.resources.IResourceChangeEvent;
import org.eclipse.core.runtime.CoreException;
import org.eclipse.core.runtime.IProgressMonitor;
import org.eclipse.core.runtime.IStatus;
import org.eclipse.core.runtime.Status;
import org.eclipse.jface.viewers.ISelection;
import org.eclipse.jface.viewers.IStructuredSelection;
import org.eclipse.jface.viewers.StructuredSelection;
import org.eclipse.swt.dnd.Transfer;
import org.eclipse.swt.widgets.Display;

import com.dynamo.cr.sceneed.Activator;
import com.dynamo.cr.sceneed.core.ISceneView.IPresenter;
import com.dynamo.cr.sceneed.core.ISceneView.IPresenterContext;
import com.dynamo.cr.sceneed.core.operations.AddChildrenOperation;
import com.dynamo.cr.sceneed.core.operations.MoveChildrenOperation;
import com.dynamo.cr.sceneed.core.operations.RemoveChildrenOperation;
import com.dynamo.cr.sceneed.core.operations.SelectOperation;
import com.dynamo.cr.sceneed.core.util.NodeListTransfer;
import com.google.inject.Inject;
import com.google.protobuf.Message;

public class ScenePresenter implements IPresenter, IModelListener {

    private final ISceneModel model;
    private final ISceneView view;
    private final INodeTypeRegistry nodeTypeRegistry;
    private final ILoaderContext loaderContext;
    private final IClipboard clipboard;
    private boolean simulating = false;
    private final Animator animator = new Animator();

    private class Animator implements Runnable {
        @Override
        public void run() {
            if (simulating) {
                view.refreshRenderView();
                Display.getCurrent().timerExec(16, this);
            }
        }
    }

    private IStructuredSelection currentSelection;

    @Inject
    public ScenePresenter(ISceneModel model, ISceneView view, INodeTypeRegistry manager, ILoaderContext loaderContext, IClipboard clipboard) {
        this.model = model;
        this.view = view;
        this.nodeTypeRegistry = manager;
        this.loaderContext = loaderContext;
        this.clipboard = clipboard;
    }

    private void setSelection(IPresenterContext presenterContext, IStructuredSelection selection) {
        if (!sameSelection(this.currentSelection, selection)) {
            presenterContext.executeOperation(new SelectOperation(this.currentSelection, selection, presenterContext));
            this.currentSelection = selection;
        }
    }

    @Override
    public void onSelect(IPresenterContext presenterContext, IStructuredSelection selection) {
        setSelection(presenterContext, selection);
    }

    @Override
    public void onSelectAll(IPresenterContext presenterContext) {
        IStructuredSelection selection = new StructuredSelection(this.model.getRoot().getChildren());
        setSelection(presenterContext, selection);
    }

    @Override
    public void onRefresh() {
        this.view.setRoot(this.model.getRoot());
        this.view.refresh(this.model.getSelection(), this.model.isDirty());
    }

    @Override
    public final void onLoad(String type, InputStream contents) throws IOException, CoreException {
        INodeType nodeType = this.nodeTypeRegistry.getNodeTypeFromExtension(type);
        INodeLoader<Node> loader = nodeType.getLoader();
        try {
            Node node = loader.load(this.loaderContext, contents);
            this.model.setRoot(node);
        } catch (Exception e) {
            // Should never happen in production
            throw new CoreException(new Status(IStatus.ERROR, Activator.PLUGIN_ID, type + " node could not be loaded: " + e.getMessage(), e));
        }
    }

    @Override
    public void onSave(OutputStream contents, IProgressMonitor monitor) throws IOException, CoreException {
        Node node = this.model.getRoot();
        INodeType nodeType = this.nodeTypeRegistry.getNodeTypeClass(node.getClass());
        INodeLoader<Node> loader = nodeType.getLoader();
        Message message = loader.buildMessage(this.loaderContext, node, monitor);
        SceneUtil.saveMessage(message, contents, monitor);
        this.model.clearDirty();
    }

    @Override
    public void onResourceChanged(IResourceChangeEvent event) throws CoreException {
        this.model.handleResourceChanged(event);
    }

    @Override
    public void rootChanged(Node root) {
        this.currentSelection = this.model.getSelection();
        this.view.setRoot(root);
    }

    @Override
    public void stateChanged(IStructuredSelection selection, boolean dirty) {
        this.currentSelection = this.model.getSelection();
        this.view.refresh(selection, dirty);
    }

    @Override
    public void onDeleteSelection(IPresenterContext presenterContext) {
        List<Node> nodes = selectionToNodeList(presenterContext);
        if (nodes.size() > 0) {
            presenterContext.executeOperation(new RemoveChildrenOperation(nodes, presenterContext));
        }
    }

    @Override
    public void onCopySelection(IPresenterContext presenterContext, ILoaderContext loaderContext, IProgressMonitor monitor) throws IOException, CoreException {
        List<Node> nodes = selectionToNodeList(presenterContext);
        if (nodes.size() > 0) {
            NodeListTransfer transfer = NodeListTransfer.getInstance();
            this.clipboard.setContents(new Object[] {nodes}, new Transfer[] {transfer});
        }
    }

    @Override
    public void onCutSelection(IPresenterContext presenterContext, ILoaderContext loaderContext, IProgressMonitor monitor) throws IOException, CoreException {
        List<Node> nodes = selectionToNodeList(presenterContext);
        if (nodes.size() > 0) {
            NodeListTransfer transfer = NodeListTransfer.getInstance();
            this.clipboard.setContents(new Object[] {nodes}, new Transfer[] {transfer});
            presenterContext.executeOperation(new RemoveChildrenOperation(nodes, presenterContext));
        }
    }

    @SuppressWarnings("unchecked")
    @Override
    public void onPasteIntoSelection(IPresenterContext context) throws IOException, CoreException {
        List<Node> originals = selectionToNodeList(context);
        if (originals.isEmpty()) {
            return;
        }

        NodeListTransfer transfer = NodeListTransfer.getInstance();
        List<Node> nodes = (List<Node>)this.clipboard.getContents(transfer);

        if (nodes != null && nodes.size() > 0) {
            // Always check for targets starting at the parent level
            Node target = originals.get(0).getParent();
            if (target == null && originals.size() == 1) {
                target = originals.get(0);
            }
            if (target != null) {
                target = NodeUtil.findAcceptingParent(target, nodes, context);
                // If a target could not be found, check at the selection level
                if (target == null && originals.size() == 1) {
                    target = NodeUtil.findAcceptingParent(originals.get(0), nodes, context);
                }
                if (target != null) {
                    context.executeOperation(new AddChildrenOperation("Paste", target, nodes, context));
                }
            }
        }
    }

    @Override
    public void onDNDMoveSelection(IPresenterContext presenterContext, List<Node> copies, Node targetParent) {
        List<Node> originals = selectionToNodeList(presenterContext);
        presenterContext.executeOperation(new MoveChildrenOperation(originals, targetParent, copies, presenterContext));
    }

    @Override
    public void onDNDDuplicateSelection(IPresenterContext presenterContext, List<Node> copies, Node targetParent) {
        presenterContext.executeOperation(new AddChildrenOperation("Duplicate", targetParent, copies, presenterContext));
    }

    private List<Node> selectionToNodeList(IPresenterContext presenterContext) {
        IStructuredSelection selection = presenterContext.getSelection();
        Object[] objects = selection.toArray();
        List<Node> nodes = new ArrayList<Node>(objects.length);
        for (Object object : objects) {
            nodes.add((Node)object);
        }
        return nodes;
    }

<<<<<<< HEAD
    @Override
    public void toogleSimulation() {
        simulating = !simulating;
        if (simulating) {
            Display.getCurrent().asyncExec(animator);
        }
        view.setSimulating(simulating);
    }

=======
    private boolean sameSelection(ISelection selectionA, ISelection selectionB) {
        if (selectionA == selectionB) {
            return true;
        }
        if (selectionA instanceof IStructuredSelection && selectionB instanceof IStructuredSelection) {
            IStructuredSelection a = (IStructuredSelection) selectionA;
            IStructuredSelection b = (IStructuredSelection) selectionB;
            int sA = a.size();
            int sB = b.size();
            if (sA != sB) {
                return false;
            }
            if (a.isEmpty() && b.isEmpty()) {
                return true;
            }
            @SuppressWarnings("unchecked") List<Object> lA = a.toList();
            @SuppressWarnings("unchecked") List<Object> lB = b.toList();
            Comparator<Object> comp = new Comparator<Object>() {
                @Override
                public int compare(Object o1, Object o2) {
                    return o2.hashCode() - o1.hashCode();
                }
            };
            Collections.sort(lA, comp);
            Collections.sort(lB, comp);
            Iterator<Object> itA = lA.iterator();
            Iterator<Object> itB = lB.iterator();
            while (itA.hasNext()) {
                Object oA = itA.next();
                Object oB = itB.next();
                if (oA != oB) {
                    return false;
                }
            }
            // Same objects in both selections
            return true;
        }
        // No idea what type of selection, assume inequality
        return false;
    }
>>>>>>> 2d0a55ee
}<|MERGE_RESOLUTION|>--- conflicted
+++ resolved
@@ -204,7 +204,6 @@
         return nodes;
     }
 
-<<<<<<< HEAD
     @Override
     public void toogleSimulation() {
         simulating = !simulating;
@@ -214,7 +213,6 @@
         view.setSimulating(simulating);
     }
 
-=======
     private boolean sameSelection(ISelection selectionA, ISelection selectionB) {
         if (selectionA == selectionB) {
             return true;
@@ -255,5 +253,4 @@
         // No idea what type of selection, assume inequality
         return false;
     }
->>>>>>> 2d0a55ee
 }