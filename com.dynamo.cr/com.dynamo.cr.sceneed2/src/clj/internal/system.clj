(ns internal.system
  (:require [clojure.core.async :as a]
            [com.stuartsierra.component :as component]
            [dynamo.node :as n]
            [dynamo.types :as t]
            [internal.bus :as bus]
            [internal.cache :refer [make-cache]]
            [internal.graph.dgraph :as dg]
            [internal.graph.lgraph :as lg]
            [internal.node :as in]
            [internal.refresh :refer [refresh-message refresh-subsystem]]
            [internal.repaint :as repaint]
            [internal.transaction :refer [*scope* set-world-ref!]]
            [schema.core :as s]
            [service.log :as log :refer [logging-exceptions]]))

(set! *warn-on-reflection* true)

(defn graph [world-ref]
  (-> world-ref deref :graph))

(defn- attach-root
  [g r]
  (lg/add-labeled-node g (t/inputs r) (t/outputs r) r))

(defn new-world-state
  [state root repaint-needed]
  {:graph               (attach-root (dg/empty-graph) root)
   :cache               (make-cache)
   :cache-keys          {}
   :world-time          0
   :message-bus         (bus/make-bus)
   :disposal-queue      (a/chan (a/dropping-buffer 1000))
   :repaint-needed      repaint-needed})

(defrecord World [started state repaint-needed]
  component/Lifecycle
  (start [this]
    (if (:started this)
      this
      (dosync
        (let [root (n/make-root-scope :world-ref state :_id 1)]
<<<<<<< HEAD
          (ref-set state (new-world-state state root repaint-needed))
          (alter-var-root #'*scope* (constantly root))
          (set-world-ref! state)
=======
          (ref-set state (new-world-state state root))
>>>>>>> 5919b6d0
          (assoc this :started true)))))
  (stop [this]
    (if (:started this)
      (dosync
        (ref-set state nil)
        (assoc this :started false))
      this)))

(defn- transaction-applied?
  [{old-world-time :world-time} {new-world-time :world-time :as new-world}]
  (and (:last-tx new-world) (< old-world-time new-world-time)))

(defn- send-tx-reports
  [report-ch _ _ old-world {last-tx :last-tx :as new-world}]
  (when (transaction-applied? old-world new-world)
    (a/put! report-ch last-tx)))

(defn- nodes-modified
  [graph last-tx]
  (map (partial dg/node graph) (-> last-tx :outputs-modified keys)))

(defn- schedule-repaints
  [repaint-needed _ world-ref old-world {last-tx :last-tx graph :graph :as new-world}]
  (when (transaction-applied? old-world new-world)
    (repaint/schedule-repaint repaint-needed (keep
                                               #(when (satisfies? t/Frame %) %)
                                               (nodes-modified graph last-tx)))))

(defn- world
  [report-ch repaint-needed]
  (let [world-ref (ref nil)]
    (add-watch world-ref :tx-report (partial send-tx-reports report-ch))
    (add-watch world-ref :tx-report (partial schedule-repaints repaint-needed))
    (->World false world-ref repaint-needed)))

(defn- refresh-messages
  [{:keys [expired-outputs graph]}]
  (filter identity
    (for [[node output] expired-outputs]
      (logging-exceptions "extracting refresh message"
        (refresh-message node graph output)))))

(defn- multiplex-reports
  [tx-report refresh]
  (a/onto-chan refresh (refresh-messages tx-report) false))

(defn shred-tx-reports
  [in]
  (let [refresh (a/chan (a/sliding-buffer 1000))]
    (a/go-loop []
      (let [tx-report (a/<! in)]
        (if tx-report
          (do
            (multiplex-reports tx-report refresh)
            (recur))
          (a/close! refresh))))
    refresh))

(defn system
 []
 (let [repaint-needed (ref #{})
       tx-report-chan (a/chan 1)]
   (component/map->SystemMap
    {:refresh   (refresh-subsystem (shred-tx-reports tx-report-chan) 15)
     :world     (world tx-report-chan repaint-needed)
     :repaint   (component/using (repaint/repaint-subsystem repaint-needed) [:world])})))

(def the-system (atom (system)))

(defn start
  ([]    (let [system-map (start the-system)
               state (-> system-map :world :state)
               graph (-> state deref :graph)
               root (dg/node graph 1)]
           (set-world-ref! state)
           (alter-var-root #'*scope* (constantly root))
           system-map))
  ([sys] (swap! sys component/start-system)))

(defn stop
  ([]    (stop the-system))
  ([sys] (swap! sys component/stop-system)))<|MERGE_RESOLUTION|>--- conflicted
+++ resolved
@@ -40,13 +40,7 @@
       this
       (dosync
         (let [root (n/make-root-scope :world-ref state :_id 1)]
-<<<<<<< HEAD
           (ref-set state (new-world-state state root repaint-needed))
-          (alter-var-root #'*scope* (constantly root))
-          (set-world-ref! state)
-=======
-          (ref-set state (new-world-state state root))
->>>>>>> 5919b6d0
           (assoc this :started true)))))
   (stop [this]
     (if (:started this)
