--- conflicted
+++ resolved
@@ -56,18 +56,15 @@
         PropertiesTestUtil.assertVector4(properties, 4, 5, 6, 7, 0);
         PropertiesTestUtil.assertQuat(properties, 8, 9, 10, 11, 0);
         PropertiesTestUtil.assertBoolean(properties, true, 0);
-<<<<<<< HEAD
         assertEquals(3, properties.getResourceEntriesCount());
         PropertiesTestUtil.assertResource(properties, "", 0);
         PropertiesTestUtil.assertResource(properties, "", 1);
         PropertiesTestUtil.assertResource(properties, "", 2);
-=======
 
         // Verify that .x, .y, .z and .w exists as sub element ids for Vec3, Vec4 and Quat.
         assertSubElementsV3(properties.getVector3Entries(0));
         assertSubElementsV4(properties.getVector4Entries(0));
         assertSubElementsV4(properties.getQuatEntries(0));
->>>>>>> d5f0135a
     }
 
     @Test
