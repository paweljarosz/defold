package com.dynamo.bob.font;

import java.awt.BasicStroke;
import java.awt.Color;
import java.awt.Composite;
import java.awt.CompositeContext;
import java.awt.Font;
import java.awt.FontFormatException;
import java.awt.FontMetrics;
import java.awt.Graphics2D;
import java.awt.Rectangle;
import java.awt.RenderingHints;
import java.awt.Shape;
import java.awt.Stroke;
import java.awt.font.FontRenderContext;
import java.awt.font.GlyphMetrics;
import java.awt.font.GlyphVector;
import java.awt.geom.AffineTransform;
import java.awt.geom.FlatteningPathIterator;
import java.awt.geom.PathIterator;
import java.awt.image.BufferedImage;
import java.awt.image.ColorModel;
import java.awt.image.ConvolveOp;
import java.awt.image.Kernel;
import java.awt.image.Raster;
import java.awt.image.WritableRaster;
import java.io.BufferedInputStream;
import java.io.ByteArrayOutputStream;
import java.io.File;
import java.io.FileInputStream;
import java.io.FileNotFoundException;
import java.io.FileOutputStream;
import java.io.IOException;
import java.io.InputStream;
import java.io.InputStreamReader;
import java.nio.file.Path;
import java.nio.file.Paths;
import java.util.ArrayList;
import java.util.Comparator;

import javax.imageio.ImageIO;

import org.apache.commons.io.FilenameUtils;

import com.dynamo.bob.font.BMFont.BMFontFormatException;
import com.dynamo.bob.font.BMFont.Char;
import com.dynamo.render.proto.Font.FontDesc;
import com.dynamo.render.proto.Font.FontMap;
import com.dynamo.render.proto.Font.FontTextureFormat;
import com.dynamo.render.proto.Font.FontRenderMode;
import com.google.protobuf.ByteString;
import com.google.protobuf.TextFormat;

class Glyph {
    int index;
    int c;
    int width;
    int advance;
    int leftBearing;
    int ascent;
    int descent;
    int x;
    int y;
    int cache_entry_offset;
    int cache_entry_size;
    GlyphVector vector;
    BufferedImage image;
};

class OrderComparator implements Comparator<Glyph> {
    @Override
    public int compare(Glyph o1, Glyph o2) {
        return (new Integer(o1.index)).compareTo(o2.index);
    }
}

class BlendContext implements CompositeContext {
    @Override
    public void compose(Raster src, Raster dstIn, WritableRaster dstOut) {
        int width = Math.min(src.getWidth(), Math.min(dstIn.getWidth(), dstOut.getWidth()));
        int height = Math.min(src.getHeight(), Math.min(dstIn.getHeight(), dstOut.getHeight()));
        for (int i = 0; i < width; ++i) {
            for (int j = 0; j < height; ++j) {
                float sr = src.getSampleFloat(i, j, 0);
                float sg = src.getSampleFloat(i, j, 1);
                if (sr > 0.0f)
                    dstOut.setSample(i, j, 0, sr);
                else
                    dstOut.setSample(i, j, 0, dstIn.getSample(i, j, 0));
                if (sg > 0.0f)
                    dstOut.setSample(i, j, 1, sg);
                else
                    dstOut.setSample(i, j, 1, dstIn.getSample(i, j, 1));

                dstOut.setSample(i, j, 2, dstIn.getSample(i, j, 2));
            }
        }
    }

    @Override
    public void dispose() {}
}

class BlendComposite implements Composite {
    @Override
    public CompositeContext createContext(ColorModel arg0, ColorModel arg1, RenderingHints arg2) {
        return new BlendContext();
    }
}

public class Fontc {

    public enum InputFontFormat {
        FORMAT_TRUETYPE, FORMAT_BMFONT
    };

    private InputFontFormat inputFormat = InputFontFormat.FORMAT_TRUETYPE;
    private Stroke outlineStroke = null;
    private int channelCount = 3;
    private FontDesc fontDesc;
    private FontMap.Builder fontMapBuilder;
    private ArrayList<Glyph> glyphs = new ArrayList<Glyph>();

    private Font font;
    private BMFont bmfont;

    public interface FontResourceResolver {
        public InputStream getResource(String resourceName) throws FileNotFoundException;
    }

    public Fontc() {

    }

    public InputFontFormat getInputFormat() {
        return inputFormat;
    }

    public void TTFBuilder(InputStream fontStream) throws FontFormatException, IOException {

        ArrayList<Integer> characters = new ArrayList<Integer>();

        if (!fontDesc.getAllChars()) {

            // 7-bit ASCII. Note inclusive range [32,126]
            for (int i = 32; i <= 126; ++i) {
                characters.add(i);
            }

            String extraCharacters = fontDesc.getExtraCharacters();
            for (int i = 0; i < extraCharacters.length(); i++) {
                char c = extraCharacters.charAt(i);
                characters.add((int)c);
            }

        }


        if (fontDesc.getOutlineWidth() > 0.0f) {
            outlineStroke = new BasicStroke(fontDesc.getOutlineWidth() * 2.0f);
        }

        font = Font.createFont(Font.TRUETYPE_FONT, fontStream);
        font = font.deriveFont(Font.PLAIN, fontDesc.getSize());


        FontRenderContext fontRendererContext = new FontRenderContext(new AffineTransform(), fontDesc.getAntialias() != 0, fontDesc.getAntialias() != 0);

        int loopEnd = characters.size();
        if (fontDesc.getAllChars()) {
            assert(0 == loopEnd);
            loopEnd = 0x10FFFF;
        }
        for (int i = 0; i < loopEnd; ++i) {

            int codePoint = i;
            if (!fontDesc.getAllChars()) {
                codePoint = characters.get(i);
            }

            if (font.canDisplay(codePoint)) {
                String s = new String(Character.toChars(codePoint));

                GlyphVector glyphVector = font.createGlyphVector(fontRendererContext, s);
                Rectangle visualBounds = glyphVector.getOutline().getBounds();

                GlyphMetrics metrics = glyphVector.getGlyphMetrics(0);

                Glyph glyph = new Glyph();
                glyph.ascent = (int)Math.ceil(-visualBounds.getMinY());
                glyph.descent = (int)Math.ceil(visualBounds.getMaxY());

                glyph.c = codePoint;
                glyph.index = i;
                glyph.advance = Math.round(metrics.getAdvance());
                float leftBearing = metrics.getLSB();
                glyph.leftBearing = (int)Math.floor(leftBearing);
                glyph.width = visualBounds.width;
                if (leftBearing != 0.0f) {
                    glyph.width += 1;
                }

                glyph.vector = glyphVector;

                glyphs.add(glyph);
            }
        }

        BufferedImage image;
        Graphics2D g;
        image = new BufferedImage(1024, 1024, BufferedImage.TYPE_3BYTE_BGR);
        g = image.createGraphics();
        g.setBackground(Color.BLACK);
        g.clearRect(0, 0, image.getWidth(), image.getHeight());
        setHighQuality(g);

        FontMetrics fontMetrics = g.getFontMetrics(font);
        int maxAscent = fontMetrics.getMaxAscent();
        int maxDescent = fontMetrics.getMaxDescent();
        fontMapBuilder.setMaxAscent(maxAscent)
                      .setMaxDescent(maxDescent)
                      .setShadowX(fontDesc.getShadowX())
                      .setShadowY(fontDesc.getShadowY());

    }


    public void FNTBuilder(InputStream fontStream) throws FontFormatException, IOException {
        this.inputFormat = InputFontFormat.FORMAT_BMFONT;

        bmfont = new BMFont();

        // parse BMFont file
        try {
            bmfont.parse(fontStream);
        } catch (BMFontFormatException e) {
            throw new FontFormatException(e.getMessage());
        }

        int maxAscent = 0;
        int maxDescent = 0;
        for (int i = 0; i < bmfont.charArray.size(); ++i) {

            Char c = bmfont.charArray.get(i);

            int ascent = bmfont.base - (int)c.yoffset;
            int descent = c.height - ascent;

            maxAscent = Math.max(ascent, maxAscent);
            maxDescent = Math.max(descent, maxDescent);

            Glyph glyph = new Glyph();
            glyph.ascent = ascent;
            glyph.descent = descent;

            glyph.x = c.x;
            glyph.y = c.y;
            glyph.c = c.id;
            glyph.index = i;
            glyph.advance = (int) c.xadvance;
            glyph.leftBearing = (int) c.xoffset;
            glyph.width = c.width;

            glyphs.add(glyph);
        }

        fontMapBuilder.setMaxAscent(maxAscent)
                      .setMaxDescent(maxDescent);
    }

    // We use repeatedWrite to create a (cell) padding around the glyph bitmap data
    private void repeatedWrite(ByteArrayOutputStream dataOut, int repeat, int value) {
        for (int i = 0; i < repeat; i++) {
            dataOut.write(value);
        }
    }

    public BufferedImage generateGlyphData(boolean preview, final FontResourceResolver resourceResolver) throws FontFormatException {

        ByteArrayOutputStream glyphDataBank = new ByteArrayOutputStream(1024*1024*4);

        // Padding is the pixel amount needed to get a good antialiasing around the glyphs, while cell padding
        // is the extra padding added to the bitmap data to avoid filtering glitches when rendered.
        int padding = 0;
        int cell_padding = 1;
        float sdf_spread = 0.0f;
        float edge = 0.75f;
        if (fontDesc.getAntialias() != 0)
            padding = Math.min(4, fontDesc.getShadowBlur()) + (int)(fontDesc.getOutlineWidth());
        if (fontDesc.getOutputFormat() == FontTextureFormat.TYPE_DISTANCE_FIELD) {
            padding++; // to give extra range for the outline.

            // Make sure the outline edge is not zero which would cause everything outside the edge becoming outline.
            // We use sqrt(2) since it is the diagonal length of a pixel, but any small positive value would do.
            float sqrt2 = 1.4142f;
            sdf_spread = sqrt2 + fontDesc.getOutlineWidth();
        }
        Color faceColor = new Color(fontDesc.getAlpha(), 0.0f, 0.0f);
        Color outlineColor = new Color(0.0f, fontDesc.getOutlineAlpha(), 0.0f);
        ConvolveOp shadowConvolve = null;
        Composite blendComposite = new BlendComposite();
        if (fontDesc.getShadowAlpha() > 0.0f) {
            float[] kernelData = {
                    0.0625f, 0.1250f, 0.0625f,
                    0.1250f, 0.2500f, 0.1250f,
                    0.0625f, 0.1250f, 0.0625f
            };
            Kernel kernel = new Kernel(3, 3, kernelData);
            RenderingHints hints = new RenderingHints(null);
            hints.put(RenderingHints.KEY_COLOR_RENDERING, RenderingHints.VALUE_COLOR_RENDER_QUALITY);
            hints.put(RenderingHints.KEY_DITHERING, RenderingHints.VALUE_DITHER_DISABLE);
            shadowConvolve = new ConvolveOp(kernel, ConvolveOp.EDGE_NO_OP, hints);
        }
        if (fontDesc.getOutputFormat() == FontTextureFormat.TYPE_DISTANCE_FIELD) {
            fontMapBuilder.setSdfSpread(sdf_spread);

            // Transform outline edge from pixel unit to edge offset in distance field unit
            float outline_edge = -(fontDesc.getOutlineWidth() / (sdf_spread)); // Map to [-1, 1]
            outline_edge = outline_edge * (1.0f - edge) + edge; // Map to edge distribution
            fontMapBuilder.setSdfOutline(outline_edge);

            fontMapBuilder.setAlpha(this.fontDesc.getAlpha());
            fontMapBuilder.setOutlineAlpha(this.fontDesc.getOutlineAlpha());
            fontMapBuilder.setShadowAlpha(this.fontDesc.getShadowAlpha());
        }

        // Load external image resource for BMFont files
        BufferedImage imageBMFont = null;
        if (inputFormat == InputFontFormat.FORMAT_BMFONT) {
            String origPath = Paths.get(FilenameUtils.normalize(bmfont.page.get(0))).getFileName().toString();
            InputStream inputImageStream = null;
            try {
                inputImageStream = resourceResolver.getResource(origPath);
                imageBMFont = ImageIO.read(inputImageStream);
                inputImageStream.close();
            } catch (FileNotFoundException e) {
                throw new FontFormatException("Could not find BMFont image resource: " + origPath);
            } catch (IOException e) {
                throw new FontFormatException("Error while reading BMFont image resource: " + e.getMessage());
            }
        }

        // Calculate channel count depending on both input and output format
        if (fontDesc.getOutputFormat() == FontTextureFormat.TYPE_BITMAP &&
            inputFormat == InputFontFormat.FORMAT_TRUETYPE) {

            // If font has outline, we need all three channels
            if (fontDesc.getOutlineWidth() > 0.0f && this.fontDesc.getOutlineAlpha() > 0.0f) {
                channelCount = 3;
            } else {
                channelCount = 1;
            }

        } else if (fontDesc.getOutputFormat() == FontTextureFormat.TYPE_BITMAP &&
                   inputFormat == InputFontFormat.FORMAT_BMFONT) {
            channelCount = 4;
        } else if (fontDesc.getOutputFormat() == FontTextureFormat.TYPE_DISTANCE_FIELD &&
                   inputFormat == InputFontFormat.FORMAT_TRUETYPE) {
            channelCount = 1;
        }

        int fontMapLayerMask = 0x1;

        if (this.fontDesc.getAntialias() != 0 &&
            this.fontDesc.getOutlineAlpha() > 0 &&
            this.fontDesc.getOutlineWidth() > 0 &&
            this.fontDesc.getRenderMode() == FontRenderMode.MODE_MULTI_LAYER)
        {
            fontMapLayerMask += 0x2;
        }

        if (this.fontDesc.getAntialias() != 0 &&
            this.fontDesc.getShadowAlpha() > 0 &&
            this.fontDesc.getAlpha() > 0 &&
            this.fontDesc.getRenderMode() == FontRenderMode.MODE_MULTI_LAYER)
        {
            fontMapLayerMask += 0x4;
        }

        // We keep track of offset into the glyph data bank,
        // this is saved for each glyph to know where their bitmap data is stored.
        int dataOffset = 0;

        // Find max width, height for each glyph to lock down cache cell sizes,
        // this includes cell padding.
        int cell_width = 0;
        int cell_height = 0;

        // Find max glyph ascent and descent for each glyph. This is needed
        // since we cannot fully trust or use the values from the getMaxAscent / getMaxDescent
        // These values are are used both for determining the cache cell size as well
        // as y-offset in the cache subimage update routines.
        int cell_max_ascent  = 0;
        int cell_max_descent = 0;

        for (int i = 0; i < glyphs.size(); i++) {
            Glyph glyph = glyphs.get(i);
            if (glyph.width <= 0.0f) {
                continue;
            }

            int ascent  = glyph.ascent;
            int descent = glyph.descent;
            int width   = glyph.width + padding * 2 + cell_padding * 2;

            cell_width       = Math.max(cell_width, width);
            cell_max_ascent  = Math.max(cell_max_ascent, ascent);
            cell_max_descent = Math.max(cell_max_descent, descent);
        }

        cell_height       = cell_max_ascent + cell_max_descent + padding * 2 + cell_padding * 2;
        cell_max_ascent  += padding;

        // Some hardware don't like doing subimage updates on non-aligned cell positions.
        if (channelCount == 3) {
            cell_width = (int)Math.ceil((double)cell_width / 4.0) * 4;
        }

        // We do an early cache size calculation before we create the glyph bitmaps
        // This is so that we can know when we have created enough glyphs to fill
        // the cache when creating a preview image.
        int cache_width = 1024;
        int cache_height = 0;
        if (fontDesc.getCacheWidth() > 0) {
            cache_width = fontDesc.getCacheWidth();
        }
        int cache_columns = cache_width / cell_width;

        if (fontDesc.getCacheHeight() > 0) {
            cache_height = fontDesc.getCacheHeight();
        } else {
            // No "static" height set, guess height size for all to fit
            int tot_rows = (int)Math.ceil((double)glyphs.size() / (double)cache_columns);
            int tot_height = tot_rows * cell_height;
            tot_height = (int) (Math.log(tot_height) / Math.log(2));
            tot_height = (int) Math.pow(2, tot_height + 1);
            cache_height = Math.min(tot_height,  2048);
        }
        int cache_rows = cache_height / cell_height;

        int include_glyph_count = glyphs.size();
        if (preview) {
            include_glyph_count = Math.min(glyphs.size(), cache_rows * cache_columns);
        }
        for (int i = 0; i < include_glyph_count; i++) {

            Glyph glyph = glyphs.get(i);
            if (glyph.width <= 0 || glyph.ascent + glyph.descent <= 0) {
                continue;
            }

            // Generate bitmap for each glyph depending on format
            BufferedImage glyphImage = null;
            int clearData = 0;
            if (fontDesc.getOutputFormat() == FontTextureFormat.TYPE_BITMAP &&
                inputFormat == InputFontFormat.FORMAT_TRUETYPE) {
                glyphImage = drawGlyph(glyph, padding, font, blendComposite, faceColor, outlineColor, shadowConvolve);
            } else if (fontDesc.getOutputFormat() == FontTextureFormat.TYPE_BITMAP &&
                       inputFormat == InputFontFormat.FORMAT_BMFONT) {
                glyphImage = drawBMFontGlyph(glyph, imageBMFont);
            } else if (fontDesc.getOutputFormat() == FontTextureFormat.TYPE_DISTANCE_FIELD &&
                       inputFormat == InputFontFormat.FORMAT_TRUETYPE) {
                glyphImage = makeDistanceField(glyph, padding, sdf_spread, font, edge);
                clearData = 0;
            } else {
                throw new FontFormatException("Invalid font format combination!");
            }

            if (preview) {

                glyph.image = glyphImage;

            } else {

                glyph.cache_entry_offset = dataOffset;
                // Get raster data from rendered glyph and store in glyph data bank
                int dataSizeOut = (glyphImage.getWidth() + cell_padding * 2) * (glyphImage.getHeight() + cell_padding * 2) * channelCount;

                repeatedWrite(glyphDataBank, (glyphImage.getWidth() + cell_padding * 2) * channelCount, clearData);
                for (int y = 0; y < glyphImage.getHeight(); y++) {

                    repeatedWrite(glyphDataBank, channelCount, clearData);
                    for (int x = 0; x < glyphImage.getWidth(); x++) {

                        int color = glyphImage.getRGB(x, y);
                        int blue  = (color) & 0xff;
                        int green = (color >> 8) & 0xff;
                        int red   = (color >> 16) & 0xff;
                        int alpha = (color >> 24) & 0xff;
                        blue = (blue * alpha) / 255;
                        green = (green * alpha) / 255;
                        red = (red * alpha) / 255;


                        glyphDataBank.write((byte)red);

                        if (channelCount > 1) {
                            glyphDataBank.write((byte)green);
                            glyphDataBank.write((byte)blue);

                            if (channelCount > 3) {

                                glyphDataBank.write((byte)alpha);
                            }
                        }
                    }

                    repeatedWrite(glyphDataBank, channelCount, clearData);
                }
                repeatedWrite(glyphDataBank, (glyphImage.getWidth() + cell_padding * 2) * channelCount, clearData);
                dataOffset += dataSizeOut;
                glyph.cache_entry_size = dataOffset - glyph.cache_entry_offset;
            }

        }

        // Sanity check;
        // Some fonts don't include ASCII range and trying to compile a font without
        // setting "all_chars" could result in an empty glyph list.
        if (glyphs.size() == 0) {
            throw new FontFormatException("No character glyphs where included! Maybe turn on 'all_chars'?");
        }

        // Start filling the rest of FontMap
        fontMapBuilder.setGlyphPadding(cell_padding);
        fontMapBuilder.setCacheWidth(cache_width);
        fontMapBuilder.setCacheHeight(cache_height);
        fontMapBuilder.setGlyphData(ByteString.copyFrom(glyphDataBank.toByteArray()));
        fontMapBuilder.setCacheCellWidth(cell_width);
        fontMapBuilder.setCacheCellHeight(cell_height);
        fontMapBuilder.setGlyphChannels(channelCount);
<<<<<<< HEAD
        fontMapBuilder.setMaxAscent(fontMapMaxAscent);
        fontMapBuilder.setMaxDescent(fontMapMaxDescent);
        fontMapBuilder.setLayerMask(fontMapLayerMask);
=======
        fontMapBuilder.setCacheCellMaxAscent(cell_max_ascent);
>>>>>>> 9ced41b7

        BufferedImage previewImage = null;
        if (preview) {
            try {
                previewImage = generatePreviewImage();
            } catch (IOException e) {
                throw new FontFormatException("Could not generate font preview: " + e.getMessage());
            }
        }

        for (int i = 0; i < include_glyph_count; i++) {
            Glyph glyph = glyphs.get(i);
            FontMap.Glyph.Builder glyphBuilder = FontMap.Glyph.newBuilder()
                .setCharacter(glyph.c)
                .setWidth(glyph.width + (glyph.width > 0 ? padding * 2 : 0))
                .setAdvance(glyph.advance)
                .setLeftBearing(glyph.leftBearing - padding)
                .setAscent(glyph.ascent + padding)
                .setDescent(glyph.descent + padding)
                .setGlyphDataOffset(glyph.cache_entry_offset)
                .setGlyphDataSize(glyph.cache_entry_size);

            // "Static" cache positions is only used for previews currently
            if (preview) {
                glyphBuilder.setX(glyph.x);
                glyphBuilder.setY(glyph.y);
            }

            fontMapBuilder.addGlyphs(glyphBuilder);
        }

        return previewImage;

    }

    private BufferedImage drawBMFontGlyph(Glyph glyph, BufferedImage imageBMFontInput) {
        return imageBMFontInput.getSubimage(glyph.x, glyph.y, glyph.width, glyph.ascent + glyph.descent);
    }

    private BufferedImage makeDistanceField(Glyph glyph, int padding, float sdf_spread, Font font, float edge) {
        int width = glyph.width + padding * 2;
        int height = glyph.ascent + glyph.descent + padding * 2;

        Shape sh = glyph.vector.getGlyphOutline(0);
        PathIterator pi = sh.getPathIterator(new AffineTransform(1,0,0,1,0,0));
        pi = new FlatteningPathIterator(pi,  0.1);

        double _x = 0, _y = 0;
        double _lastmx = 0, _lastmy = 0;
        DistanceFieldGenerator df = new DistanceFieldGenerator();
        while (!pi.isDone()) {
            double [] c = new double[100];
            int res = pi.currentSegment(c);
            switch (res) {
              case PathIterator.SEG_MOVETO:
                  _x = c[0];
                  _y = c[1];
                  _lastmx = _x;
                  _lastmy = _y;
                  break;
              case PathIterator.SEG_LINETO:
                  df.addLine(_x, _y, c[0], c[1]);
                  _x = c[0];
                  _y = c[1];
                  break;
              case PathIterator.SEG_CLOSE:
                  df.addLine(_x, _y, _lastmx, _lastmy);
                  _x = _lastmx;
                  _y = _lastmy;
                  break;
              default:
                  break;
            }
            pi.next();
        }

        glyph.x = -glyph.leftBearing + padding;
        glyph.y =  glyph.ascent + padding;

        // Glyph vector coordinates of the destination rect.
        double u0 = -glyph.x;
        double v0 = -glyph.y;
        double u1 = u0 + width;
        double v1 = v0 + height;

        double[] res = new double[width*height];
        df.render(res, u0, v0, u1, v1, width, height);
        double kx = 1 / (double)width;
        double ky = 1 / (double)height;

        BufferedImage image = new BufferedImage(width, height, BufferedImage.TYPE_3BYTE_BGR);
        for (int v=0;v<height;v++) {
            int ofs = v * width;
            for (int u=0;u<width;u++) {
                double gx = u0 + kx * u * (u1 - u0);
                double gy = v0 + ky * v * (v1 - v0);
                double value = res[ofs + u];
                if (!sh.contains(gx, gy)) {
                    value = -value;
                }
                // Transform distance from pixel unit to edge-relative distance field unit
                float df_norm = (float) ((value / sdf_spread)); // Map to [-1, 1]
                df_norm = df_norm * (1.0f - edge) + edge; // Map to edge distribution [0, 1]
                int oval = (int)(255.0f * df_norm); // Map to [0, 255]

                if (oval < 0) {
                    oval = 0;
                } else if (oval > 255) {
                    oval = 255;
                }
                image.setRGB(u, v, 0x10101 * oval);
            }
        }

        return image;
    }

    private BufferedImage drawGlyph(Glyph glyph, int padding, Font font, Composite blendComposite, Color faceColor, Color outlineColor, ConvolveOp shadowConvolve) {
        int width = glyph.width + padding * 2;
        int height = glyph.ascent + glyph.descent + padding * 2;

        int dx = -glyph.leftBearing + padding;
        int dy = glyph.ascent + padding;

        glyph.x = dx;
        glyph.y = dy;

        BufferedImage image = new BufferedImage(width, height, BufferedImage.TYPE_3BYTE_BGR);
        Graphics2D g = image.createGraphics();
        setHighQuality(g);
        g.setBackground(Color.BLACK);
        g.clearRect(0, 0, image.getWidth(), image.getHeight());
        g.translate(dx, dy);

        if (this.fontDesc.getAntialias() != 0) {
            Shape outline = glyph.vector.getOutline(0, 0);
            if (this.fontDesc.getShadowAlpha() > 0.0f) {
                if (this.fontDesc.getAlpha() > 0.0f) {
                    g.setPaint(new Color(0.0f, 0.0f, this.fontDesc.getShadowAlpha() * this.fontDesc.getAlpha()));
                    g.fill(outline);
                }
                if (this.outlineStroke != null && this.fontDesc.getOutlineAlpha() > 0.0f) {
                    g.setPaint(new Color(0.0f, 0.0f, this.fontDesc.getShadowAlpha() * this.fontDesc.getOutlineAlpha()));
                    g.setStroke(this.outlineStroke);
                    g.draw(outline);
                }
                for (int pass = 0; pass < this.fontDesc.getShadowBlur(); ++pass) {
                    BufferedImage tmp = image.getSubimage(0, 0, width, height);
                    shadowConvolve.filter(tmp, image);
                }
            }

            g.setComposite(blendComposite);
            if (this.outlineStroke != null && this.fontDesc.getOutlineAlpha() > 0.0f) {
                g.setPaint(outlineColor);
                g.setStroke(this.outlineStroke);
                g.draw(outline);
            }

            if (this.fontDesc.getAlpha() > 0.0f) {
                g.setPaint(faceColor);
                g.fill(outline);
            }
        } else {
            g.setPaint(faceColor);
            g.setFont(font);
            g.drawString(new String(Character.toChars(glyph.c)), 0, 0);
        }

        return image;
    }

    private void setHighQuality(Graphics2D g) {
        g.setRenderingHint(RenderingHints.KEY_ALPHA_INTERPOLATION,
            RenderingHints.VALUE_ALPHA_INTERPOLATION_QUALITY);
        g.setRenderingHint(RenderingHints.KEY_COLOR_RENDERING,
            RenderingHints.VALUE_COLOR_RENDER_QUALITY);
        g.setRenderingHint(RenderingHints.KEY_DITHERING,
            RenderingHints.VALUE_DITHER_DISABLE);
        g.setRenderingHint(RenderingHints.KEY_INTERPOLATION,
            RenderingHints.VALUE_INTERPOLATION_BICUBIC);
        g.setRenderingHint(RenderingHints.KEY_RENDERING,
            RenderingHints.VALUE_RENDER_QUALITY);
        if (this.fontDesc.getAntialias() != 0) {
            g.setRenderingHint(RenderingHints.KEY_ANTIALIASING,
                RenderingHints.VALUE_ANTIALIAS_ON);
            g.setRenderingHint(RenderingHints.KEY_STROKE_CONTROL,
                RenderingHints.VALUE_STROKE_PURE);
            g.setRenderingHint(RenderingHints.KEY_FRACTIONALMETRICS,
                RenderingHints.VALUE_FRACTIONALMETRICS_ON);
            g.setRenderingHint(RenderingHints.KEY_TEXT_ANTIALIASING,
                RenderingHints.VALUE_TEXT_ANTIALIAS_ON);
       } else {
            g.setRenderingHint(RenderingHints.KEY_ANTIALIASING,
                RenderingHints.VALUE_ANTIALIAS_OFF);
            g.setRenderingHint(RenderingHints.KEY_STROKE_CONTROL,
                RenderingHints.VALUE_STROKE_NORMALIZE);
            g.setRenderingHint(RenderingHints.KEY_FRACTIONALMETRICS,
                RenderingHints.VALUE_FRACTIONALMETRICS_OFF);
            g.setRenderingHint(RenderingHints.KEY_TEXT_ANTIALIASING,
                RenderingHints.VALUE_TEXT_ANTIALIAS_OFF);
       }
    }

    public BufferedImage compile(InputStream fontStream, FontDesc fontDesc, boolean preview, final FontResourceResolver resourceResolver) throws FontFormatException, IOException {
        this.fontDesc = fontDesc;
        this.fontMapBuilder = FontMap.newBuilder();

        if (fontDesc.getFont().toLowerCase().endsWith("fnt")) {
            FNTBuilder(fontStream);
        } else {
            TTFBuilder(fontStream);
        }
        fontMapBuilder.setMaterial(fontDesc.getMaterial() + "c");
        fontMapBuilder.setImageFormat(fontDesc.getOutputFormat());

        return generateGlyphData(preview, resourceResolver);
    }

    public FontMap getFontMap() {
        return fontMapBuilder.build();
    }

    public BufferedImage generatePreviewImage() throws IOException {

        Graphics2D g;
        BufferedImage previewImage = new BufferedImage(fontMapBuilder.getCacheWidth(), fontMapBuilder.getCacheHeight(), BufferedImage.TYPE_3BYTE_BGR);
        g = previewImage.createGraphics();
        g.setBackground(Color.BLACK);
        g.clearRect(0, 0, previewImage.getWidth(), previewImage.getHeight());
        setHighQuality(g);

        int cache_columns = fontMapBuilder.getCacheWidth() / fontMapBuilder.getCacheCellWidth();
        int cache_rows = fontMapBuilder.getCacheHeight() / fontMapBuilder.getCacheCellHeight();

        BufferedImage glyphImage;
        for (int i = 0; i < glyphs.size(); i++) {

            Glyph glyph = glyphs.get(i);

            int col = i % cache_columns;
            int row = i / cache_columns;

            if (row >= cache_rows) {
                break;
            }

            int x = col * fontMapBuilder.getCacheCellWidth();
            int y = row * fontMapBuilder.getCacheCellHeight();

            glyph.x = x;
            glyph.y = y;

            g.translate(x, y);
            glyphImage = glyph.image;
            g.drawImage(glyphImage, 0, 0, null);
            g.translate(-x, -y);

        }

        return previewImage;
    }

    public static void main(String[] args) throws FontFormatException {
        try {
            System.setProperty("java.awt.headless", "true");
            if (args.length != 2 && args.length != 3 && args.length != 4)    {
                System.err.println("Usage: fontc fontfile [basedir] outfile");
                System.exit(1);
            }

            String basedir = ".";
            String outfile = args[1];
            if (args.length >= 3) {
                basedir = args[1];
                outfile = args[2];
            }
            final File fontInput = new File(args[0]);
            FileInputStream stream = new FileInputStream(fontInput);
            InputStreamReader reader = new InputStreamReader(stream);
            FontDesc.Builder builder = FontDesc.newBuilder();
            TextFormat.merge(reader, builder);
            reader.close();
            FontDesc fontDesc = builder.build();
            if (fontDesc.getFont().length() == 0) {
                System.err.println("No ttf font specified in " + args[0] + ".");
                System.exit(1);
            }
            String ttfFileName = basedir + File.separator + fontDesc.getFont();
            File ttfFile = new File(ttfFileName);
            if (!ttfFile.exists()) {
                System.err.println(String.format("%s:0 error: is missing the dependent ttf-file '%s'", args[0], fontDesc.getFont()));
                System.exit(1);
            }

            String materialFileName = basedir + File.separator + fontDesc.getMaterial();
            File materialFile = new File(materialFileName);
            if (!materialFile.isFile()) {
                System.err.println(String.format("%s:0 error: is missing the dependent material-file '%s'", args[0], fontDesc.getMaterial()));
                System.exit(1);
            }

            // Compile fontdesc to fontmap
            Fontc fontc = new Fontc();
            String fontInputFile = basedir + File.separator + fontDesc.getFont();
            BufferedInputStream fontInputStream = new BufferedInputStream(new FileInputStream(fontInputFile));
            fontc.compile(fontInputStream, fontDesc, false, new FontResourceResolver() {

                @Override
                public InputStream getResource(String resourceName) throws FileNotFoundException {
                    Path resPath = Paths.get(fontInput.getParent().toString(), resourceName);
                    BufferedInputStream resStream = new BufferedInputStream(new FileInputStream(resPath.toString()));

                    return resStream;
                }
            });
            fontInputStream.close();

            // Write fontmap file
            FileOutputStream fontMapOutputStream = new FileOutputStream(outfile);
            fontc.getFontMap().writeTo(fontMapOutputStream);
            fontMapOutputStream.close();

        } catch (IOException e) {
            System.err.println(e.getMessage());
            System.exit(1);
        }
    }
}<|MERGE_RESOLUTION|>--- conflicted
+++ resolved
@@ -529,13 +529,8 @@
         fontMapBuilder.setCacheCellWidth(cell_width);
         fontMapBuilder.setCacheCellHeight(cell_height);
         fontMapBuilder.setGlyphChannels(channelCount);
-<<<<<<< HEAD
-        fontMapBuilder.setMaxAscent(fontMapMaxAscent);
-        fontMapBuilder.setMaxDescent(fontMapMaxDescent);
+        fontMapBuilder.setCacheCellMaxAscent(cell_max_ascent);
         fontMapBuilder.setLayerMask(fontMapLayerMask);
-=======
-        fontMapBuilder.setCacheCellMaxAscent(cell_max_ascent);
->>>>>>> 9ced41b7
 
         BufferedImage previewImage = null;
         if (preview) {
