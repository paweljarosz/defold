#! /usr/bin/env python

from waf_dynamo import dmsdk_add_files

def configure(conf):
    pass

def build(bld):
    bld.new_task_gen(features = 'cxx cstaticlib ddf',
                     includes = ['.', '..', '../proto'],
                     proto_gen_py = True,
                     protoc_includes = '../proto',
                     target = 'rig',
                     uselib = 'DDF DLIB PLATFORM_SOCKET',
                     source = 'rig.cpp ../proto/rig/rig_ddf.proto')

<<<<<<< HEAD
=======
    # We only need this library in the editor
    is_host = bld.env['PLATFORM'] in ('x86_64-linux', 'x86_64-win32', 'x86_64-darwin')

    if is_host:
        bld.new_task_gen(features = 'cxx cshlib ddf',
                        includes = ['.', '..', '../proto'],
                        target = 'rig_shared',
                        protoc_includes = '../proto',
                        uselib = 'DDF DLIB PROFILE_NULL PLATFORM_SOCKET',
                        source = 'rig.cpp ../proto/rig/rig_ddf.proto')

>>>>>>> 711432aa
    bld.install_files('${PREFIX}/include/rig', 'rig.h')
    bld.install_files('${PREFIX}/share/proto', '../proto/rig/rig_ddf.proto')

    bld.add_subdirs('test')

    dmsdk_add_files(bld, '${PREFIX}/sdk/include/dmsdk', 'dmsdk')<|MERGE_RESOLUTION|>--- conflicted
+++ resolved
@@ -14,8 +14,6 @@
                      uselib = 'DDF DLIB PLATFORM_SOCKET',
                      source = 'rig.cpp ../proto/rig/rig_ddf.proto')
 
-<<<<<<< HEAD
-=======
     # We only need this library in the editor
     is_host = bld.env['PLATFORM'] in ('x86_64-linux', 'x86_64-win32', 'x86_64-darwin')
 
@@ -27,7 +25,6 @@
                         uselib = 'DDF DLIB PROFILE_NULL PLATFORM_SOCKET',
                         source = 'rig.cpp ../proto/rig/rig_ddf.proto')
 
->>>>>>> 711432aa
     bld.install_files('${PREFIX}/include/rig', 'rig.h')
     bld.install_files('${PREFIX}/share/proto', '../proto/rig/rig_ddf.proto')
 
