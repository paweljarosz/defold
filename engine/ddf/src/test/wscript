--- conflicted
+++ resolved
@@ -25,27 +25,14 @@
 def build(bld):
     if options.skip_build_tests:
        return
-<<<<<<< HEAD
+
     bld(features = 'cxx cprogram ddf test',
         source = 'test_ddf.cpp test_ddf_proto.proto test_ddf_import.proto',
-        use = 'TESTMAIN PROTOBUF DLIB PTHREAD ddf',
+        use = 'TESTMAIN PROTOBUF DLIB PROFILE_NULL PTHREAD ddf',
         web_libs = ['library_sys.js'],
         ddf_namespace = 'DUMMY',
         proto_gen_cc = True,
         proto_compile_cc = True,
         protoc_includes = '. ..',
         includes = '. .. ../ddf',
-        target = 'test_ddf')
-=======
-    bld.new_task_gen(features = 'cxx cprogram ddf test',
-                    source = 'test_ddf.cpp test_ddf_proto.proto test_ddf_import.proto',
-                    uselib = 'TESTMAIN PROTOBUF DLIB PROFILE_NULL PTHREAD',
-                    uselib_local = 'ddf',
-                    web_libs = ['library_sys.js'],
-                    ddf_namespace = 'DUMMY',
-                    proto_gen_cc = True,
-                    proto_compile_cc = True,
-                    protoc_includes = '. ..',
-                    includes = '. .. ../ddf',
-                    target = 'test_ddf')
->>>>>>> 0775868d
+        target = 'test_ddf')