#! /usr/bin/env python

def build(bld):
    test_extension_lib = bld.stlib(features = 'cxx ddf test',
                                   includes = '../../src .',
                                   source = 'test_extension_lib.cpp',
                                   target = 'test_extension_lib')

<<<<<<< HEAD
    test_extension = bld.program(features = 'cxx embed test',
                                 includes = '../../src .',
                                 use = 'TESTMAIN DLIB LUA extension test_extension_lib',
                                 exported_symbols = ["TestExt"],
                                 target = 'test_extension',
                                 source = 'test_extension.cpp')
=======
    test_extension = bld.new_task_gen(features = 'cxx cprogram embed test',
                                      includes = '../../../src .',
                                      uselib = 'TESTMAIN DLIB PROFILE_NULL LUA',
                                      uselib_local = 'extension test_extension_lib',
                                      exported_symbols = ["TestExt"],
                                      target = 'test_extension',
                                      source = 'test_extension.cpp')
>>>>>>> 0775868d
<|MERGE_RESOLUTION|>--- conflicted
+++ resolved
@@ -6,19 +6,9 @@
                                    source = 'test_extension_lib.cpp',
                                    target = 'test_extension_lib')
 
-<<<<<<< HEAD
     test_extension = bld.program(features = 'cxx embed test',
                                  includes = '../../src .',
-                                 use = 'TESTMAIN DLIB LUA extension test_extension_lib',
+                                 use = 'TESTMAIN DLIB PROFILE_NULL LUA extension test_extension_lib',
                                  exported_symbols = ["TestExt"],
                                  target = 'test_extension',
-                                 source = 'test_extension.cpp')
-=======
-    test_extension = bld.new_task_gen(features = 'cxx cprogram embed test',
-                                      includes = '../../../src .',
-                                      uselib = 'TESTMAIN DLIB PROFILE_NULL LUA',
-                                      uselib_local = 'extension test_extension_lib',
-                                      exported_symbols = ["TestExt"],
-                                      target = 'test_extension',
-                                      source = 'test_extension.cpp')
->>>>>>> 0775868d
+                                 source = 'test_extension.cpp')