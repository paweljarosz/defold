--- conflicted
+++ resolved
@@ -47,7 +47,6 @@
     elif re.match('arm.*?android', platform):
         conf.env.append_value('LINKFLAGS', ['-lEGL', '-lGLESv1_CM', '-lGLESv2', '-landroid'])
 
-<<<<<<< HEAD
     conf.env.append_value('INCLUDES', "default/src")
     conf.env['STLIB_DLIB'] = ['dlib', 'mbedtls', 'zip']
     conf.env['STLIB_DDF'] = 'ddf'
@@ -56,14 +55,7 @@
     conf.env['STLIB_DMGLFW'] = 'dmglfw'
     conf.env['STLIB_GRAPHICS'] = 'graphics'
     conf.env['STLIB_GRAPHICS_VULKAN'] = ['graphics_vulkan']
-=======
-    conf.env.append_value('CPPPATH', "default/src")
-    conf.env['STATICLIB_HID'] = 'hid'
-    conf.env['STATICLIB_INPUT'] = 'input'
-    conf.env['STATICLIB_DMGLFW'] = 'dmglfw'
-    conf.env['STATICLIB_GRAPHICS'] = 'graphics'
-    conf.env['STATICLIB_GRAPHICS_VULKAN'] = ['graphics_vulkan']
->>>>>>> 0775868d
+
     if platform == "x86_64-darwin":
         conf.env['STLIB_GRAPHICS_VULKAN'] += ['MoltenVK']
 
