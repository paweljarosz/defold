import os, re, sys, time
import importlib
import waf_dynamo
import waflib.Task, waflib.TaskGen, waflib.Errors
from waflib.TaskGen import extension
import dlib
import google.protobuf.text_format
from threading import Lock
stderr_lock = Lock()

def create_simple_protoc_task(name, ext, compiled_ext, type, before, shell = True, color = 'PINK', proto_file = ''):
    def create(self, node):
        task = self.create_task(name)
        task.set_inputs(node)
        out = node.change_ext(compiled_ext)
        task.set_outputs(out)

    cmd = 'protoc --encode=%s -I ../src/gameobject/test -I ../src/gameobject/test/input -I ../proto -I ${DYNAMO_HOME}/share/proto -I ${DYNAMO_HOME}/ext/include %s < ${SRC} > ${TGT}' % (type, proto_file)
    waflib.Task.task_factory(name, cmd, before=before, shell=shell, color=color)
    extension(ext)(create)

create_simple_protoc_task('aresource', '.a_pb', '.a', 'TestGameObjectDDF.AResource', before='c cxx', proto_file = '../src/gameobject/test/component/test_gameobject_component_ddf.proto')
create_simple_protoc_task('bresource', '.b_pb', '.b', 'TestGameObjectDDF.BResource', before='c cxx', proto_file = '../src/gameobject/test/component/test_gameobject_component_ddf.proto')
create_simple_protoc_task('cresource', '.c_pb', '.c', 'TestGameObjectDDF.CResource', before='c cxx', proto_file = '../src/gameobject/test/component/test_gameobject_component_ddf.proto')
create_simple_protoc_task('message_target', '.mt_pb', '.mt', 'TestGameObjectDDF.MessageTarget', before='c cxx', proto_file = '../src/gameobject/test/message/test_gameobject_message_ddf.proto')
create_simple_protoc_task('input_target', '.it_pb', '.it', 'TestGameObjectDDF.InputTarget', before='c cxx', proto_file = '../src/gameobject/test/input/test_gameobject_input_ddf.proto')
create_simple_protoc_task('reload_target', '.rt_pb', '.rt', 'TestGameObjectDDF.ReloadTarget', before='c cxx', proto_file = '../src/gameobject/test/reload/test_gameobject_reload_ddf.proto')
create_simple_protoc_task('no_user_data_res', '.no_user_data', '.no_user_datac', 'TestGameObjectDDF.NoUserDataResource', before='c cxx', proto_file = '../src/gameobject/test/props/test_gameobject_props_ddf.proto')

def transform_properties(properties, out_properties):
    importlib.invalidate_caches() # make sure any modules created after the processes started will be found
    import gameobject_ddf_pb2

    for property in properties:
        entry = None
        if property.type == gameobject_ddf_pb2.PROPERTY_TYPE_NUMBER:
            entry = out_properties.number_entries.add()
            entry.index = len(out_properties.float_values)
            out_properties.float_values.append(float(property.value))
        elif property.type == gameobject_ddf_pb2.PROPERTY_TYPE_HASH:
            entry = out_properties.hash_entries.add()
            entry.index = len(out_properties.hash_values)
            out_properties.hash_values.append(dlib.dmHashBuffer64(property.value))
        elif property.type == gameobject_ddf_pb2.PROPERTY_TYPE_URL:
            entry = out_properties.url_entries.add()
            entry.index = len(out_properties.string_values)
            out_properties.string_values.append(property.value)
        elif property.type == gameobject_ddf_pb2.PROPERTY_TYPE_VECTOR3:
            entry = out_properties.vector3_entries.add()
            entry.index = len(out_properties.float_values)
            out_properties.float_values.extend([float(v.strip()) for v in property.value.split(',')])
        elif property.type == gameobject_ddf_pb2.PROPERTY_TYPE_VECTOR4:
            entry = out_properties.vector4_entries.add()
            entry.index = len(out_properties.float_values)
            out_properties.float_values.extend([float(v.strip()) for v in property.value.split(',')])
        elif property.type == gameobject_ddf_pb2.PROPERTY_TYPE_QUAT:
            entry = out_properties.quat_entries.add()
            entry.index = len(out_properties.float_values)
            out_properties.float_values.extend([float(v.strip()) for v in property.value.split(',')])
        elif property.type == gameobject_ddf_pb2.PROPERTY_TYPE_BOOLEAN:
            entry = out_properties.bool_entries.add()
            entry.index = len(out_properties.float_values)
            out_properties.float_values.append(float(property.value == "true"))
        else:
            raise Exception("Invalid type")
        entry.key = property.id
        entry.id = dlib.dmHashBuffer64(property.id)

def transform_collection(task, msg):
    for instance in msg.instances:
        for comp_props in instance.component_properties:
            transform_properties(comp_props.properties, comp_props.property_decls)
        instance.id = "/" + instance.id

    return msg

def merge_collections(msg, sub_msg, sub_id):
    for inst in sub_msg.instances:
        new_inst = msg.instances.add()
        new_inst.MergeFrom(inst)
        new_inst.id = sub_id + "/" + inst.id

def read_collection(path):
    importlib.invalidate_caches() # make sure any modules created after the processes started will be found
    import gameobject_ddf_pb2

    msg = gameobject_ddf_pb2.CollectionDesc()
    with open(path, 'rb') as in_f:
        google.protobuf.text_format.Merge(in_f.read(), msg)

    for coll_inst in msg.collection_instances:
        sub_msg = read_collection(os.path.dirname(path) + coll_inst.collection)
        merge_collections(msg, sub_msg, coll_inst.id)
    msg.collection_instances.__delitem__(slice(0, len(msg.collection_instances)))

    return msg

def compile_collection(task):
    try:
        src_path = task.inputs[0].srcpath()
        msg = read_collection(src_path)
        msg = transform_collection(task, msg)

        with open(task.outputs[0].abspath(), 'wb') as out_f:
            out_f.write(msg.SerializeToString())

        return 0
    except (google.protobuf.text_format.ParseError, google.protobuf.message.EncodeError, Exception) as e:
        stderr_lock.acquire()
        try:
            print ('%s: %s' % (src_path, str(e)), file=sys.stderr)
        finally:
            stderr_lock.release()
        return 1

task = waflib.Task.task_factory('collection',
                                func    = compile_collection,
                                color   = 'RED',
                                after='proto_gen_py',
                                before='c cxx')

@extension('.collection')
def collectionfile(self, node):
    task = self.create_task('collection')
    task.set_inputs(node)

    out = node.change_ext('.collectionc')
    task.set_outputs([out])

def transform_gameobject(task, msg):
    for component in msg.components:
        transform_properties(component.properties, component.property_decls)
    return msg

def compile_go(task):
    importlib.invalidate_caches() # make sure any modules created after the processes started will be found
    import gameobject_ddf_pb2

    try:
        msg = gameobject_ddf_pb2.PrototypeDesc()
        with open(task.inputs[0].srcpath(), 'rb') as in_f:
            google.protobuf.text_format.Merge(in_f.read(), msg)
        msg = transform_gameobject(task, msg)
        with open(task.outputs[0].abspath(), 'wb') as out_f:
            out_f.write(msg.SerializeToString())

        return 0
    except (google.protobuf.text_format.ParseError, google.protobuf.message.EncodeError, Exception) as e:
        stderr_lock.acquire()
        try:
            print ('%s: %s' % (task.inputs[0].srcpath(), str(e)), file=sys.stderr)
        finally:
            stderr_lock.release()
        return 1

task = waflib.Task.task_factory('gameobject',
                                func    = compile_go,
                                color   = 'RED',
                                after=['proto_gen_py_package','proto_gen_py'],
                                before='c cxx')

@extension('.go_pb')
def gofile(self, node):
    task = self.create_task('gameobject')
    task.set_inputs(node)

    out = node.change_ext('.goc')
    task.set_outputs([out])

from io import StringIO
def strip_single_lua_comments(str):
    str = str.replace("\r", "");
    sb = StringIO()
    for line in str.split('\n'):
        lineTrimmed = line.strip()
        # Strip single line comments but preserve "pure" multi-line comments
        # Note that ---[[ is a single line comment
        # You can enable a block in Lua by adding a hyphen, e.g.
        #
        # ---[[
        # The block is enabled
        # --]]
        #

        if not lineTrimmed.startswith("--") or lineTrimmed.startswith("--[[") or lineTrimmed.startswith("--]]"):
            sb.write(line)
        sb.write("\n")
    return sb.getvalue()

def strip_props(str):
    rp_prop = re.compile(r"go.property\(\"(.*?)\",\s*(.*?)\)$")
    str = str.replace("\r", "");
    sb = StringIO()
    for line in str.split('\n'):
        lineTrimmed = line.strip()
        # Strip property declarations
        if not rp_prop.match(lineTrimmed):
            sb.write(line)
        sb.write("\n")
    return sb.getvalue()

def scan_lua(str):
    str = strip_single_lua_comments(str)
    ptr = re.compile(r'--\[\[.*?--\]\]', re.MULTILINE | re.DOTALL)
    # NOTE: We don't preserve line-numbers
    # '' could be replaced with a function
    str = ptr.sub('', str)

    modules = []
    props = {}
    rp1 = re.compile(r"require\s*?\"(.*?)\"$")
    rp2 = re.compile(r"require\s*?\(\s*?\"(.*?)\"\s*?\)$")
    rp_prop = re.compile(r"go.property\(\"(.*?)\",\s*(.*?)\)$")
    for line in str.split('\n'):
        line = line.strip()
        m1 = rp1.match(line)
        m2 = rp2.match(line)
        if m1:
            modules.append(m1.group(1))
        elif m2:
            modules.append(m2.group(1))
        m_prop = rp_prop.match(line)
        if m_prop:
            props[m_prop.group(1)] = m_prop.group(2).strip()
    return modules, props

def parse_properties(props):
    def add_elements(entry, id, elements):
        for e in elements:
            key = "%s.%s" % (id, e)
            entry.element_ids.append(dlib.dmHashBuffer64(key))

    importlib.invalidate_caches() # make sure any modules created after the processes started will be found
    import properties_ddf_pb2

    declarations = properties_ddf_pb2.PropertyDeclarations()
    if props:
        # http://docs.python.org/dev/library/re.html#simulating-scanf
        rp_num = re.compile(r"[-+]?(\d+(\.\d*)?|\.\d+)([eE][-+]?\d+)?")
        rp_hash = re.compile(r"hash\(\"(.*?)\"\)")
        rp_url = re.compile(r"msg\.url\((\"(.*?)\")?\)")
        rp_vec3 = re.compile(r"vmath\.vector3\(((.*?),(.*?),(.*?)|)\)")
        rp_vec4 = re.compile(r"vmath\.vector4\(((.*?),(.*?),(.*?),(.*?)|)\)")
        rp_quat = re.compile(r"vmath\.quat\(((.*?),(.*?),(.*?),(.*?)|)\)")
        rp_bool = re.compile(r"(true|false)")
        rp_resource = re.compile(r"resource\.(.*?)\((\"(.*?)\")?\)")
        for k,v in props.items():
            m_num = rp_num.match(v)
            m_hash = rp_hash.match(v)
            m_url = rp_url.match(v)
            m_vec3 = rp_vec3.match(v)
            m_vec4 = rp_vec4.match(v)
            m_quat = rp_quat.match(v)
            m_bool = rp_bool.match(v)
            m_resource = rp_resource.match(v)
            entry = None
            if m_num:
                entry = declarations.number_entries.add()
                entry.index = len(declarations.float_values)
                num = float(m_num.group(0))
                declarations.float_values.append(num)
            elif m_hash:
                entry = declarations.hash_entries.add()
                entry.index = len(declarations.hash_values)
                hash = dlib.dmHashBuffer64(m_hash.group(1))
                declarations.hash_values.append(hash)
            elif m_url:
                entry = declarations.url_entries.add()
                entry.index = len(declarations.string_values)
                if (m_url.group(2) and len(m_url.group(2)) > 0):
                    url = m_url.group(2)
                else:
                    url = ""
                declarations.string_values.append(url)
            elif m_vec3:
                entry = declarations.vector3_entries.add()
                entry.index = len(declarations.float_values)
                add_elements(entry, k, ("x", "y", "z"))
                if (m_vec3.group(2)):
                    vec3 = (float(m_vec3.group(2)), float(m_vec3.group(3)), float(m_vec3.group(4)))
                else:
                    vec3 = (0, 0, 0)
                declarations.float_values.extend(vec3)
            elif m_vec4:
                entry = declarations.vector4_entries.add()
                entry.index = len(declarations.float_values)
                add_elements(entry, k, ("x", "y", "z", "w"))
                if (m_vec4.group(2)):
                    vec4 = (float(m_vec4.group(2)), float(m_vec4.group(3)), float(m_vec4.group(4)), float(m_vec4.group(5)))
                else:
                    vec4 = (0, 0, 0, 0)
                declarations.float_values.extend(vec4)
            elif m_quat:
                entry = declarations.quat_entries.add()
                entry.index = len(declarations.float_values)
                add_elements(entry, k, ("x", "y", "z", "w"))
                if (m_quat.group(2)):
                    quat = (float(m_quat.group(2)), float(m_quat.group(3)), float(m_quat.group(4)), float(m_quat.group(5)))
                else:
                    quat = (0, 0, 0, 1)
                declarations.float_values.extend(quat)
            elif m_bool:
                entry = declarations.bool_entries.add()
                entry.index = len(declarations.float_values)
                if m_bool.group(0) == 'true': num = 1
                else: num = 0
                declarations.float_values.append(num)
            elif m_resource:
                entry = declarations.hash_entries.add()
                entry.index = len(declarations.hash_values)
                resource = m_resource.group(3) or ''
                hash = dlib.dmHashBuffer64(resource)
                declarations.hash_values.append(hash)
            else:
                # TODO Handle error?
                print("%s has unknown format: \"%s\"" % (k,v))
                pass
            entry.key = k
            entry.id = dlib.dmHashBuffer64(k)

    return declarations

def compile_lua(task):
    importlib.invalidate_caches() # make sure any modules created after the processes started will be found
    import lua_ddf_pb2

    with open(task.inputs[0].srcpath(), 'r') as in_f:
        script = in_f.read()
        modules, props = scan_lua(script)
        script = strip_props(script)
        lua_module = lua_ddf_pb2.LuaModule()
        lua_module.source.script = script.encode()
        lua_module.source.filename = task.inputs[0].srcpath()
        for m in modules:
            module_file = "/%s.lua" % m.replace(".", "/")
            lua_module.modules.append(m)
            lua_module.resources.append(module_file + 'c')
        lua_module.properties.CopyFrom(parse_properties(props))
        with open(task.outputs[0].abspath(), 'wb') as out_f:
            out_f.write(lua_module.SerializeToString())

    return 0

task = waflib.Task.task_factory('luascript',
                                func    = compile_lua,
                                color   = 'PINK')

@extension('.script')
def script_file(self, node):
    obj_ext = '.scriptc'
    task = self.create_task('luascript')
    task.set_inputs(node)
    out = node.change_ext(obj_ext)
    task.set_outputs(out)

@extension('.lua')
def script_file(self, node):
    obj_ext = '.luac'
    task = self.create_task('luascript')
    task.set_inputs(node)
    out = node.change_ext(obj_ext)
    task.set_outputs(out)

def build(bld):
    def new_test(dir, exts = ['.cpp', '.proto', '.go_pb', '.script']):
        exported_symbols = ['ResourceTypeGameObject', 'ResourceTypeCollection', 'ResourceTypeScript', 'ResourceTypeLua', 'ResourceTypeAnim','ComponentTypeScript', 'ComponentTypeAnim']
<<<<<<< HEAD
        test_task_gen = bld.program(features = 'cxx cprogram test',
                                    includes = '../../../src . .. ../../../proto',
                                    source = bld.path.ant_glob('%s/*' % (dir), incl=exts),
                                    exported_symbols = exported_symbols,
                                    use = 'TESTMAIN RESOURCE DDF PLATFORM_SOCKET PLATFORM_THREAD SCRIPT LUA EXTENSION DLIB RIG HID gameobject',
                                    web_libs = ['library_sys.js', 'library_script.js'],
                                    proto_gen_py = True,
                                    target = 'test_gameobject_%s' % dir)
=======
        test_task_gen = bld.new_task_gen(features = 'cxx cprogram test',
                                         includes = '../../../src . .. ../../../proto',
                                         exported_symbols = exported_symbols,
                                         uselib = 'TESTMAIN RESOURCE DDF PLATFORM_SOCKET PLATFORM_THREAD SCRIPT LUA EXTENSION DLIB PROFILE_NULL RIG HID',
                                         uselib_local = 'gameobject',
                                         web_libs = ['library_sys.js', 'library_script.js'],
                                         proto_gen_py = True,
                                         target = 'test_gameobject_%s' % dir)
        test_task_gen.find_sources_in_dirs(dir, exts)

>>>>>>> 0775868d
    new_test('anim')
    new_test('bones', exts = ['.cpp', '.a_pb', '.go_pb', '.script'])
    new_test('collection', exts = ['.cpp', '.go_pb', '.script', '.collection', '.a_pb'])
    new_test('spawn_delete', exts = ['.cpp', '.proto', '.go_pb', '.script', '.a_pb'])
    new_test('component', exts = ['.cpp', '.proto', '.go_pb', '.script', '.a_pb', '.b_pb', '.c_pb'])
    new_test('delete')
    new_test('factory', exts = ['.cpp', '.a_pb', '.go_pb', '.script'])
    new_test('hierarchy')
    new_test('id')
    new_test('input', exts = ['.go_pb', '.script', '.cpp', '.proto', '.it_pb'])
    new_test('message', exts = ['.go_pb', '.script', '.cpp', '.proto', '.mt_pb'])
    new_test('props')
    new_test('reload', exts = ['.go_pb', '.script', '.cpp', '.proto', '.rt_pb'])
    new_test('script')<|MERGE_RESOLUTION|>--- conflicted
+++ resolved
@@ -364,27 +364,15 @@
 def build(bld):
     def new_test(dir, exts = ['.cpp', '.proto', '.go_pb', '.script']):
         exported_symbols = ['ResourceTypeGameObject', 'ResourceTypeCollection', 'ResourceTypeScript', 'ResourceTypeLua', 'ResourceTypeAnim','ComponentTypeScript', 'ComponentTypeAnim']
-<<<<<<< HEAD
         test_task_gen = bld.program(features = 'cxx cprogram test',
                                     includes = '../../../src . .. ../../../proto',
                                     source = bld.path.ant_glob('%s/*' % (dir), incl=exts),
                                     exported_symbols = exported_symbols,
-                                    use = 'TESTMAIN RESOURCE DDF PLATFORM_SOCKET PLATFORM_THREAD SCRIPT LUA EXTENSION DLIB RIG HID gameobject',
+                                    use = 'TESTMAIN RESOURCE DDF PLATFORM_SOCKET PLATFORM_THREAD SCRIPT LUA EXTENSION DLIB PROFILE_NULL RIG HID gameobject',
                                     web_libs = ['library_sys.js', 'library_script.js'],
                                     proto_gen_py = True,
                                     target = 'test_gameobject_%s' % dir)
-=======
-        test_task_gen = bld.new_task_gen(features = 'cxx cprogram test',
-                                         includes = '../../../src . .. ../../../proto',
-                                         exported_symbols = exported_symbols,
-                                         uselib = 'TESTMAIN RESOURCE DDF PLATFORM_SOCKET PLATFORM_THREAD SCRIPT LUA EXTENSION DLIB PROFILE_NULL RIG HID',
-                                         uselib_local = 'gameobject',
-                                         web_libs = ['library_sys.js', 'library_script.js'],
-                                         proto_gen_py = True,
-                                         target = 'test_gameobject_%s' % dir)
-        test_task_gen.find_sources_in_dirs(dir, exts)
-
->>>>>>> 0775868d
+
     new_test('anim')
     new_test('bones', exts = ['.cpp', '.a_pb', '.go_pb', '.script'])
     new_test('collection', exts = ['.cpp', '.go_pb', '.script', '.collection', '.a_pb'])
