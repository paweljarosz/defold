#ifndef RESOURCE_H
#define RESOURCE_H

#include <ddf/ddf.h>
#include <dlib/array.h>
#include <dlib/hash.h>
#include <dlib/mutex.h>
#include "liveupdate_ddf.h"
#include "resource_archive.h"

namespace dmResource
{
    const static uint32_t MANIFEST_MAGIC_NUMBER = 0x43cb6d06;

    const static uint32_t MANIFEST_VERSION = 0x03;

    const uint32_t MANIFEST_PROJ_ID_LEN = 41; // SHA1 + NULL terminator

    /**
     * Configuration key used to tweak the max number of resources allowed.
     */
    extern const char* MAX_RESOURCES_KEY;

    /**
     * Empty flags
     */
    #define RESOURCE_FACTORY_FLAGS_EMPTY            (0)

    /**
     * Enable resource reloading support. Both over files and http.
     */
    #define RESOURCE_FACTORY_FLAGS_RELOAD_SUPPORT (1 << 0)

    /**
     * Enable HTTP cache
     */
    #define RESOURCE_FACTORY_FLAGS_HTTP_CACHE     (1 << 2)

    /**
     * Result
     */
    enum Result
    {
        RESULT_OK                        = 0,    //!< RESULT_OK
        RESULT_INVALID_DATA              = -1,   //!< RESULT_INVALID_DATA
        RESULT_DDF_ERROR                 = -2,   //!< RESULT_DDF_ERROR
        RESULT_RESOURCE_NOT_FOUND        = -3,   //!< RESULT_RESOURCE_NOT_FOUND
        RESULT_MISSING_FILE_EXTENSION    = -4,   //!< RESULT_MISSING_FILE_EXTENSION
        RESULT_ALREADY_REGISTERED        = -5,   //!< RESULT_ALREADY_REGISTERED
        RESULT_INVAL                     = -6,   //!< RESULT_INVAL
        RESULT_UNKNOWN_RESOURCE_TYPE     = -7,   //!< RESULT_UNKNOWN_RESOURCE_TYPE
        RESULT_OUT_OF_MEMORY             = -8,   //!< RESULT_OUT_OF_MEMORY
        RESULT_IO_ERROR                  = -9,   //!< RESULT_IO_ERROR
        RESULT_NOT_LOADED                = -10,  //!< RESULT_NOT_LOADED
        RESULT_OUT_OF_RESOURCES          = -11,  //!< RESULT_OUT_OF_RESOURCES
        RESULT_STREAMBUFFER_TOO_SMALL    = -12,  //!< RESULT_STREAMBUFFER_TOO_SMALL
        RESULT_FORMAT_ERROR              = -13,  //!< RESULT_FORMAT_ERROR
        RESULT_CONSTANT_ERROR            = -14,  //!< RESULT_CONSTANT_ERROR
        RESULT_NOT_SUPPORTED             = -15,  //!< RESULT_NOT_SUPPORTED
        RESULT_RESOURCE_LOOP_ERROR       = -16,  //!< RESULT_RESOURCE_LOOP_ERROR
        RESULT_PENDING                   = -17,  //!< RESULT_PENDING
        RESULT_INVALID_FILE_EXTENSION    = -18,  //!< RESULT_INVALID_FILE_EXTENSION
        RESULT_VERSION_MISMATCH          = -19,  //!< RESULT_VERSION_MISMATCH
        RESULT_SIGNATURE_MISMATCH        = -20,  //!< RESULT_SIGNATURE_MISMATCH
        RESULT_UNKNOWN_ERROR             = -21,  //!< RESULT_UNKNOWN_ERROR
    };

    /**
     * Resource kind
     */
    enum Kind
    {
        KIND_DDF_DATA,//!< KIND_DDF_DATA
        KIND_POINTER, //!< KIND_POINTER
    };

    struct Manifest
    {
        Manifest()
        {
            memset(this, 0, sizeof(Manifest));
        }

        dmResourceArchive::HArchiveIndexContainer   m_ArchiveIndex;
        dmLiveUpdateDDF::ManifestFile*              m_DDF;
        dmLiveUpdateDDF::ManifestData*              m_DDFData;
    };

    /// Resource descriptor
    struct SResourceDescriptor
    {
        /// Hash of resource name
        uint64_t m_NameHash;

<<<<<<< HEAD
        /// Name of original resource
        uint64_t m_OriginalNameHash;
=======
        /// Union of DDF descriptor and resource name
        union
        {
            dmDDF::Descriptor* m_Descriptor;
            const char*        m_ResourceTypeName;
        };
>>>>>>> e63478a0

        /// Resource pointer. Must be unique and not NULL.
        void*    m_Resource;
        /// Resource pointer to a previous version of the resource, iff it exists. Only used when recreating resources.
        void*    m_PrevResource;

        /// Resource size in memory. The payload of m_Resource
        uint32_t m_ResourceSize;

        /// Resource size on disc
        uint32_t m_ResourceSizeOnDisc;

        /// For internal use only
        void*    m_ResourceType;        // For internal use.

        /// Reference count
        uint32_t m_ReferenceCount;

        /// Resource kind
        Kind     m_ResourceKind;
    };

    /**
     * Factory handle
     */
    typedef struct SResourceFactory* HFactory;

    /**
     * Preloader handle
     */
    typedef struct ResourcePreloader* HPreloader;
    typedef struct PreloadHintInfo* HPreloadHintInfo;

    typedef uintptr_t ResourceType;

    /**
     * Parameters to ResourcePreload callback.
     */
    struct ResourcePreloadParams
    {
        /// Factory handle
        HFactory m_Factory;
        /// Resource context
        void* m_Context;
        /// File name of the loaded file
        const char* m_Filename;
        /// Buffer containing the loaded file
        const void* m_Buffer;
        /// Size of data buffer
        uint32_t m_BufferSize;
        /// Hinter info. Use this when calling PreloadHint
        HPreloadHintInfo m_HintInfo;
        /// Writable user data that will be passed on to ResourceCreate function
        void** m_PreloadData;
    };

    /**
     * Resource preloading function. This may be called from a separate loading thread
     * but will not keep any mutexes held while executing the call. During this call
     * PreloadHint can be called with the supplied hint_info handle.
     * If RESULT_OK is returned, the resource Create function is guaranteed to be called
     * with the preload_data value supplied.
     * @param param Resource preloading parameters
     * @return RESULT_OK on success
     */
    typedef Result (*FResourcePreload)(const ResourcePreloadParams& params);

    /**
     * Parameters to ResourceCreate callback.
     */
    struct ResourceCreateParams
    {
        /// Factory handle
        HFactory m_Factory;
        /// Resource context
        void* m_Context;
        /// File name of the loaded file
        const char* m_Filename;
        /// Buffer containing the loaded file
        const void* m_Buffer;
        /// Size of the data buffer
        uint32_t m_BufferSize;
        /// Preloaded data from Preload phase
        void* m_PreloadData;
        /// Resource descriptor to fill in
        SResourceDescriptor* m_Resource;
    };

    /**
     * Resource create function
     * @param params Resource creation arguments
     * @return CREATE_RESULT_OK on success
     */
    typedef Result (*FResourceCreate)(const ResourceCreateParams& params);

    /**
     * Parameters to ResourcePostCreate callback.
     */
    struct ResourcePostCreateParams
    {
        /// Factory handle
        HFactory m_Factory;
        /// Resource context
        void* m_Context;
        /// Preloaded data from Preload phase
        void* m_PreloadData;
        /// Resource descriptor passed from create function
        SResourceDescriptor* m_Resource;
    };

    /**
     * Resource postcreate function
     * @param params Resource postcreation arguments
     * @return CREATE_RESULT_OK on success or CREATE_RESULT_PENDING when pending
     * @note returning CREATE_RESULT_PENDING will result in a repeated callback the following update.
     */
    typedef Result (*FResourcePostCreate)(const ResourcePostCreateParams& params);

    /**
     * Parameters to ResourceDestroy callback.
     */
    struct ResourceDestroyParams
    {
        /// Factory handle
        HFactory m_Factory;
        /// Resource context
        void* m_Context;
        /// Resource descriptor for resource to destroy
        SResourceDescriptor* m_Resource;
    };

    /**
     * Resource destroy function
     * @param params Resource destruction arguments
     * @return CREATE_RESULT_OK on success
     */
    typedef Result (*FResourceDestroy)(const ResourceDestroyParams& params);

    /**
     * Parameters to ResourceRecreate callback.
     */
    struct ResourceRecreateParams
    {
        /// Factory handle
        HFactory m_Factory;
        /// Resource context
        void* m_Context;
        /// File name hash of the data
        uint64_t m_NameHash;
        /// File name of the loaded file
        const char* m_Filename;
        /// Data buffer containing the loaded file
        const void* m_Buffer;
        /// Size of data buffer
        uint32_t m_BufferSize;
        /// Pointer holding a precreated message
        const void* m_Message;
        /// Resource descriptor to write into
        SResourceDescriptor* m_Resource;
    };

    /**
     * Resource recreate function. Recreate resource in-place.
     * @params params Parameters for resource creation
     * @return CREATE_RESULT_OK on success
     */
    typedef Result (*FResourceRecreate)(const ResourceRecreateParams& params);

    /**
     * Parameters to ResourceReloaded callback.
     */
    struct ResourceReloadedParams
    {
        /// User data supplied when the callback was registered
        void* m_UserData;
        /// Descriptor of the reloaded resource
        SResourceDescriptor* m_Resource;
        /// Name of the resource, same as provided to Get() when the resource was obtained
        const char* m_Name;
        /// Hashed name of the resource
        uint64_t m_NameHash;
    };

    /**
     * Function called when a resource has been reloaded.
     * @param params Parameters
     * @see RESOURCE_FACTORY_FLAGS_RELOAD_SUPPORT
     * @see RegisterResourceReloadedCallback
     * @see Get
     */
    typedef void (*ResourceReloadedCallback)(const ResourceReloadedParams& params);

    /**
     * Parameters to PreloaderCompleteCallback.
     */
    struct PreloaderCompleteCallbackParams
    {
        /// Factory handle
        HFactory m_Factory;
        /// User data supplied when the callback was registered
        void* m_UserData;
    };

    /**
     * Function called by UpdatePreloader when preoloading is complete and before postcreate callbacks are processed.
     * @param PreloaderCompleteCallbackParams parameters passed to callback function
     * @return true if succeeded
     * @see UpdatePreloader
     */
    typedef bool (*FPreloaderCompleteCallback)(const PreloaderCompleteCallbackParams* params);

    /**
     * Set default NewFactoryParams params
     * @param params
     */
    void SetDefaultNewFactoryParams(struct NewFactoryParams* params);

    struct EmbeddedResource
    {
        EmbeddedResource() : m_Data(NULL), m_Size(0)
        {

        }

        // Pointer to a resource. Set to NULL for no resource (default value)
        const void* m_Data;

        // Size of resource.
        uint32_t    m_Size;
    };

    /**
     * New factory parmetes
     */
    struct NewFactoryParams
    {
        /// Maximum number of resource in factory. Default is 1024
        uint32_t m_MaxResources;

        /// Factory flags. Default is RESOURCE_FACTORY_FLAGS_EMPTY
        uint32_t m_Flags;

        EmbeddedResource m_ArchiveIndex;
        EmbeddedResource m_ArchiveData;
        EmbeddedResource m_ArchiveManifest;

        uint32_t m_Reserved[5];

        NewFactoryParams()
        {
            SetDefaultNewFactoryParams(this);
        }
    };

    /**
     * Create a new factory
     * @param params New factory parameters
     * @param uri Resource root uri, e.g. http://locahost:5000 or build/default/content
     * @return Factory handle. NULL if out of memory or invalid uri.
     */
    HFactory NewFactory(NewFactoryParams* params, const char* uri);

    /**
     * Delete a factory
     * @param factory Factory handle
     */
    void DeleteFactory(HFactory factory);

    /**
     * Update resource factory. Required to be called periodically when http server support is enabled.
     * @param factory Factory handle
     */
    void UpdateFactory(HFactory factory);

    /**
     * Register a resource type
     * @param factory Factory handle
     * @param extension File extension for resource
     * @param context User context
     * @param preload_function Preload function. Optional, 0 if no preloading is used
     * @param create_function Create function pointer
     * @param post_create_function Post create function pointer
     * @param destroy_function Destroy function pointer
     * @param recreate_function Recreate function pointer. Optional, 0 if recreate is not supported.
     * @return RESULT_OK on success
     */
    Result RegisterType(HFactory factory,
                               const char* extension,
                               void* context,
                               FResourcePreload preload_function,
                               FResourceCreate create_function,
                               FResourcePostCreate post_create_function,
                               FResourceDestroy destroy_function,
                               FResourceRecreate recreate_function);

    /**
     * Get a resource from factory
     * @param factory Factory handle
     * @param name Resource name
     * @param resource Created resource
     * @return RESULT_OK on success
     */
    Result Get(HFactory factory, const char* name, void** resource);

    /**
     * Get raw resource data. Unregistered resources can be loaded with this function.
     * The returned resource data must be deallocated with free()
     * @param factory Factory handle
     * @param name Resource name
     * @param resource Resource data
     * @param resource_size Resource size
     * @return RESULT_OK on success
     */
    Result GetRaw(HFactory factory, const char* name, void** resource, uint32_t* resource_size);

    /**
     * Updates a preexisting resource with new data
     * @param factory Factory handle
     * @param hashed_name The hashed canonical name (E.g. hash("/my/icon.texturec") or hash("/my/icon.texturec_123"))
     * @param buffer The buffer
     * @return RESULT_OK on success
     */
    Result SetResource(HFactory factory, uint64_t hashed_name, void* buffer, uint32_t size);

    /**
     * Updates a preexisting resource with new data
     * @param factory Factory handle
     * @param hashed_name The hashed canonical name (E.g. hash("/my/icon.texturec") or hash("/my/icon.texturec_123"))
     * @param buffer The buffer
     * @return RESULT_OK on success
     */
    Result SetResource(HFactory factory, uint64_t hashed_name, void* message);


    /**
     * Reload a specific resource
     * @param factory Resource factory
     * @param name Name that identifies the resource, i.e. the same name used in Get
     * @param out_descriptor The resource descriptor as an output argument. It will not be written to if null, otherwise it will always be written to.
     * @see Get
     */
    Result ReloadResource(HFactory factory, const char* name, SResourceDescriptor** out_descriptor);

    /**
     * Get type for resource
     * @param factory Factory handle
     * @param resource Resource
     * @param type Returned type
     * @return RESULT_OK on success
     */
    Result GetType(HFactory factory, void* resource, ResourceType* type);

    /**
     * Get type from extension
     * @param factory Factory handle
     * @param extension File extension
     * @param type Returned type
     * @return RESULT_OK on success
     */
    Result GetTypeFromExtension(HFactory factory, const char* extension, ResourceType* type);

    /**
     * Get extension from type
     * @param factory Factory handle
     * @param type Resource type
     * @param extension Returned extension
     * @return RESULT_OK on success
     */
    Result GetExtensionFromType(HFactory factory, ResourceType type, const char** extension);

    /**
     * Get resource descriptor from resource (name)
     * @param factory Factory handle
     * @param name Resource name
     * @param descriptor Returned resource descriptor
     * @return RESULT_OK on success
     */
    Result GetDescriptor(HFactory factory, const char* name, SResourceDescriptor* descriptor);

    /**
     * Get resource descriptor from resource (hash) with supplied extensions
     * @param factory Factory handle
     * @param hashed_name Resource name hash
     * @param exts Allowed extension hashes
     * @param ext_count Count of exts
     * @param descriptor pointer to write result to in case of RESULT_OK
     * @return RESULT_OK on success
     */
    Result GetDescriptorWithExt(HFactory factory, uint64_t hashed_name, const uint64_t* exts, uint32_t ext_count, SResourceDescriptor* descriptor);

    /**
     * Increase resource reference count
     * @param factory Factory handle
     * @param resource Resource
     */
    void IncRef(HFactory factory, void* resource);

    /**
     * Release resource
     * @param factory Factory handle
     * @param resource Resource
     */
    void Release(HFactory factory, void* resource);

    /**
     * Register a callback function that will be called with the specified user data when a resource has been reloaded.
     * The callbacks will not necessarily be called in the order they were registered.
     * This has only effect when reloading is supported.
     * @param factory Handle of the factory to which the callback will be registered
     * @param callback Callback function to register
     * @param user_data User data that will be supplied to the callback when it is called
     * @see RESOURCE_FACTORY_FLAGS_RELOAD_SUPPORT
     */
    void RegisterResourceReloadedCallback(HFactory factory, ResourceReloadedCallback callback, void* user_data);

    /**
     * Remove a registered callback function, O(n).
     * @param factory Handle of the factory from which the callback will be removed
     * @param callback Callback function to remove
     * @param user_data User data that was supplied when the callback was registered
     * @see RESOURCE_FACTORY_FLAGS_RELOAD_SUPPORT
     */
    void UnregisterResourceReloadedCallback(HFactory factory, ResourceReloadedCallback callback, void* user_data);

    /**
     * Create a new preloader
     * @param factory Factory handle
     * @param name Resource to load
     * @return CREATE_RESULT_OK on success
     */
    HPreloader NewPreloader(HFactory factory, const char* name);

    /**
     * Create a new preloader
     * @param factory Factory handle
     * @param array of names of resources to load
     * @return CREATE_RESULT_OK on success
     */
    HPreloader NewPreloader(HFactory factory, const dmArray<const char*>& names);

    /**
     * Perform one update tick of the preloader, with a soft time limit for
     * how much time to spend.
     * @param preloader Preloader
     * @param complete_callback Preloader complete callback
     * @param complete_callback_params PreloaderCompleteCallbackParams passed to the complete callback
     * @param soft_time_limit Time limit in us
     * @return RESULT_PENDING while still loading, otherwise resource load result.
     */
    Result UpdatePreloader(HPreloader preloader, FPreloaderCompleteCallback complete_callback, PreloaderCompleteCallbackParams* complete_callback_params, uint32_t soft_time_limit);

    /**
     * Destroy the preloader. Note that currently it will spin and block until
     * all loads have completed, if there still are any pending.
     * @param preloader Preloader
     * @return RESULT_PENDING while still loading, otherwise resource load result.
     */
    void DeletePreloader(HPreloader preloader);

    /**
     * Hint the preloader what to load before Create is called on the resource.
     * The resources are not guaranteed to be loaded before Create is called.
     * This function can be called from a worker thread.
     * @param name Resource name
     * @return bool if successfully invoking preloader.
     */
    bool PreloadHint(HPreloadHintInfo preloader, const char *name);

    Manifest* GetManifest(HFactory factory);

    Result LoadArchiveIndex(const char* bundle_dir, HFactory factory);

    Result ManifestLoadMessage(uint8_t* manifest_msg_buf, uint32_t size, dmResource::Manifest*& out_manifest);

    Result StoreManifest(Manifest* manifest);

    /**
     * Verify that all resources the manifest expects to be bundled actually are bundled.
     */
    Result VerifyResourcesBundled(HFactory factory, Manifest* manifest);

    /**
     * Loads the public RSA key from the bundle.
     * Uses the public key to decrypt the manifest signature to get the content hash.
     * Compares the decrypted content hash to the expected content hash.
     * Diagram of what to do; https://crypto.stackexchange.com/questions/12768/why-hash-the-message-before-signing-it-with-rsa
     * Inspect asn1 key content; http://lapo.it/asn1js/#
     */
    Result VerifyManifestHash(HFactory factory, Manifest* manifest, const uint8_t* expected_digest, uint32_t expected_len);

    /**
     * Create new archive index with resource.
     * @param manifest Manifest to use
     * @param hash_digest Hash digest length buffer
     * @param hash_digest_length Hash digest length
     * @param resource LiveUpdate resource to create with
     * @param out_new_index New archive index
     * @return RESULT_OK on success
     */
    Result NewArchiveIndexWithResource(Manifest* manifest, const uint8_t* hash_digest, uint32_t hash_digest_length, const dmResourceArchive::LiveUpdateResource* resource, const char* proj_id, dmResourceArchive::HArchiveIndex& out_new_index);

    /**
     * Determines if the resource could be unique
     * @param name Resource name
    */
    bool IsPathTagged(const char* name);


    /**
     * Returns the canonical path hash of a resource
     * @param factory Factory handle
     * @param resource Resource
     * @param hash Returned hash
     * @return RESULT_OK on success
    */
    Result GetPath(HFactory factory, const void* resource, uint64_t* hash);

    /**
     * Returns the mutex held when loading asynchronous
     * @param factory Factory handle
     * @return Mutex pointer
    */
    dmMutex::HMutex GetLoadMutex(const dmResource::HFactory factory);

    /**
     * Releases the builtins manifest
     * Use when it's no longer needed, e.g. the user project loaded properly
     */
    void ReleaseBuiltinsManifest(HFactory factory);

    /**
     * Returns the length in bytes of the supplied hash algorithm
     */
    uint32_t HashLength(dmLiveUpdateDDF::HashAlgorithm algorithm);

    /**
     * Converts the supplied byte buffer to hexadecimal string representation
     * @param byte_buf The byte buffer
     * @param byte_buf_len The byte buffer length
     * @param out_buf The output string buffer
     * @param out_len The output buffer length
     */
    void BytesToHexString(const uint8_t* byte_buf, uint32_t byte_buf_len, char* out_buf, uint32_t out_len);

    /**
     * Byte-wise comparison of two hash buffers
     * @param digest The hash digest to compare
     * @param len The hash digest length
     * @param buf The expected hash digest
     * @param buflen The expected hash digest length
     * @return RESULT_OK if the hashes are equal in length and content
     */
    Result HashCompare(const uint8_t* digest, uint32_t len, const uint8_t* expected_digest, uint32_t expected_len);

    // Platform specific implementation of archive and manifest loading. Data written into mount_info must
    // be provided for unloading and may contain information about memory mapping etc.
    Result MountArchiveInternal(const char* index_path, const char* data_path, const char* lu_data_path, dmResourceArchive::HArchiveIndexContainer* archive, void** mount_info);
    void UnmountArchiveInternal(dmResourceArchive::HArchiveIndexContainer &archive, void* mount_info);
    Result MountManifest(const char* manifest_filename, void*& out_map, uint32_t& out_size);
    Result UnmountManifest(void *& map, uint32_t size);
    // Files mapped with this function should be unmapped with UnmapFile(...)
    Result MapFile(const char* filename, void*& map, uint32_t& size);
    Result UnmapFile(void*& map, uint32_t size);

    /**
     * Struct returned from the resource iterator api
     */
    struct IteratorResource
    {
        dmhash_t m_Id;          // The name of the resource
        uint32_t m_SizeOnDisc;  // The size on disc (i.e. in the .darc file)
        uint32_t m_Size;        // in memory size, may be 0
        uint32_t m_RefCount;    // The current ref count
    };

    typedef bool (*FResourceIterator)(const IteratorResource& resource, void* user_ctx);

    /**
     * Iterates over all loaded resources, and invokes the callback function with the resource informations
     * @param factory   The resource factory holding all resources
     * @param callback  The callback function which is invoked for each resources.
                        It should return true if the iteration should continue, and false otherwise.
     * @param user_ctx  The user defined context which is passed along with each callback
     */
    void IterateResources(HFactory factory, FResourceIterator callback, void* user_ctx);

    /**
     */
    const char* ResultToString(Result result);
}

#endif // RESOURCE_H<|MERGE_RESOLUTION|>--- conflicted
+++ resolved
@@ -92,18 +92,6 @@
         /// Hash of resource name
         uint64_t m_NameHash;
 
-<<<<<<< HEAD
-        /// Name of original resource
-        uint64_t m_OriginalNameHash;
-=======
-        /// Union of DDF descriptor and resource name
-        union
-        {
-            dmDDF::Descriptor* m_Descriptor;
-            const char*        m_ResourceTypeName;
-        };
->>>>>>> e63478a0
-
         /// Resource pointer. Must be unique and not NULL.
         void*    m_Resource;
         /// Resource pointer to a previous version of the resource, iff it exists. Only used when recreating resources.
