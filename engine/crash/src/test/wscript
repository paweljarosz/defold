--- conflicted
+++ resolved
@@ -6,13 +6,9 @@
 new_copy_task('luascript', '.lua', '.luac')
 
 def build(bld):
-<<<<<<< HEAD
-    libs = 'TESTMAIN SCRIPT EXTENSION THREAD RESOURCE DDF DLIB LUA SCRIPT CARES'
-=======
     if options.skip_tests:
        return
-    libs = 'APP SCRIPT EXTENSION THREAD RESOURCE DDF DLIB LUA SCRIPT CARES'
->>>>>>> afafb7a3
+    libs = 'TESTMAIN SCRIPT EXTENSION THREAD RESOURCE DDF DLIB LUA SCRIPT CARES'
     if 'android' in bld.env['PLATFORM']:
         libs += ' UNWIND'
     test_crash = bld.new_task_gen(features = 'cxx cprogram test',
