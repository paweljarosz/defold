--- conflicted
+++ resolved
@@ -445,13 +445,7 @@
         ro.m_PrimitiveType = dmGraphics::PRIMITIVE_TRIANGLES;
         ro.m_VertexStart = vb_begin - vertex_buffer.Begin();
         ro.m_VertexCount = vb_end - vb_begin;
-<<<<<<< HEAD
         ro.m_Material = first->m_RenderMaterial.m_Material;
-        ro.m_WorldTransform = first->m_World;
-=======
-        ro.m_Material = first->m_Resource->m_Material;
-        ro.m_Textures[0] = texture_set->m_Texture;
->>>>>>> 850f38bc
 
         ApplyRenderTextures(&first->m_RenderTextures, &ro);
 
