#include <float.h>
#include <stdio.h>
#include <assert.h>

#include <dlib/hash.h>
#include <dlib/log.h>
#include <dlib/math.h>

#include "gamesys.h"
#include "gamesys_ddf.h"
#include "../gamesys_private.h"

#include "script_factory.h"

extern "C"
{
#include <lua/lauxlib.h>
#include <lua/lualib.h>
}

namespace dmGameSystem
{
    /*# make a factory create a new game object
     * Which factory to create the game object is identified by the URL.
     * The game object will be created between this frame and the next.
     *
     * Properties defined in scripts in the created game object can be overridden through the properties-parameter below.
     * See go.property for more information on script properties.
     *
     * @name factory.create
     * @param url the factory that should create a game object (url)
     * @param [position] the position of the new game object, the position of the game object containing the factory is used by default (vector3)
     * @param [rotation] the rotation of the new game object, the rotation of the game object containing the factory is used by default (quat)
     * @param [properties] the properties defined in a script attached to the new game object (table)
     * @param [scale] the scale of the new game object (must be greater than 0), the scale of the game object containing the factory is used by default (number)
     * @return the global id of the spawned game object (hash)
     * @examples
     * <p>
     * How to create a new game object:
     * </p>
     * <pre>
     * function init(self)
     *     self.my_created_object = factory.create("#factory", nil, nil, {my_value = 1})
     * end
     *
     * function update(self, dt)
     *     -- communicate with the object
     *     msg.post(msg.url(nil, self.my_created_object), "hello")
     * end
     * </pre>
     * <p>
     * And then let the new game object have a script attached:
     * </p>
     * <pre>
     * go.property("my_value", 0)
     *
     * function init(self)
     *     -- do something with self.my_value which is now one
     * end
     * </pre>
     */
    int FactoryComp_Create(lua_State* L)
    {
        int top = lua_gettop(L);

        dmGameObject::HInstance sender_instance = CheckGoInstance(L);
        dmGameObject::HCollection collection = dmGameObject::GetCollection(sender_instance);

<<<<<<< HEAD
        const uint32_t buffer_size = 256;
=======
        const uint32_t buffer_size = 512;
>>>>>>> 3459372e
        uint8_t buffer[buffer_size];
        dmGameSystemDDF::Create* request = (dmGameSystemDDF::Create*)buffer;

        uint32_t msg_size = sizeof(dmGameSystemDDF::Create);
        if (top >= 2 && !lua_isnil(L, 2))
        {
            request->m_Position = Vectormath::Aos::Point3(*dmScript::CheckVector3(L, 2));
        }
        else
        {
            request->m_Position = dmGameObject::GetWorldPosition(sender_instance);
        }
        if (top >= 3 && !lua_isnil(L, 3))
        {
            request->m_Rotation = *dmScript::CheckQuat(L, 3);
        }
        else
        {
            request->m_Rotation = dmGameObject::GetWorldRotation(sender_instance);
        }
        uint32_t actual_prop_buffer_size = 0;
        if (top >= 4)
        {
            char* prop_buffer = (char*)&buffer[msg_size];
            uint32_t prop_buffer_size = buffer_size - msg_size;
            actual_prop_buffer_size = dmScript::CheckTable(L, prop_buffer, prop_buffer_size, 4);
            if (actual_prop_buffer_size > prop_buffer_size)
                return luaL_error(L, "the properties supplied to factory.create are too many.");
        }
        if (top >= 5 && !lua_isnil(L, 5))
        {
            request->m_Scale = luaL_checknumber(L, 5);
            if (request->m_Scale <= 0.0f)
            {
                return luaL_error(L, "The scale supplied to factory.create must be greater than 0.");
            }
        }
        else
        {
            request->m_Scale = dmGameObject::GetWorldScale(sender_instance);
        }
        request->m_Id = dmGameObject::GenerateUniqueInstanceId(collection);

        dmMessage::URL receiver;
        dmMessage::URL sender;
        dmScript::ResolveURL(L, 1, &receiver, &sender);

        dmMessage::Post(&sender, &receiver, dmGameSystemDDF::Create::m_DDFDescriptor->m_NameHash, (uintptr_t)sender_instance, (uintptr_t)dmGameSystemDDF::Create::m_DDFDescriptor, buffer, msg_size + actual_prop_buffer_size);
        dmScript::PushHash(L, request->m_Id);

        assert(top + 1 == lua_gettop(L));
        return 1;
    }

    static const luaL_reg FACTORY_COMP_FUNCTIONS[] =
    {
        {"create",            FactoryComp_Create},
        {0, 0}
    };


    void ScriptFactoryRegister(const ScriptLibContext& context)
    {
        lua_State* L = context.m_LuaState;
        luaL_register(L, "factory", FACTORY_COMP_FUNCTIONS);
        lua_pop(L, 1);
    }
}<|MERGE_RESOLUTION|>--- conflicted
+++ resolved
@@ -66,11 +66,7 @@
         dmGameObject::HInstance sender_instance = CheckGoInstance(L);
         dmGameObject::HCollection collection = dmGameObject::GetCollection(sender_instance);
 
-<<<<<<< HEAD
-        const uint32_t buffer_size = 256;
-=======
         const uint32_t buffer_size = 512;
->>>>>>> 3459372e
         uint8_t buffer[buffer_size];
         dmGameSystemDDF::Create* request = (dmGameSystemDDF::Create*)buffer;
 
