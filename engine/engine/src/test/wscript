--- conflicted
+++ resolved
@@ -25,17 +25,11 @@
                              'ResourceTypeAnim', 'ResourceTypeAnimationSet', 'ResourceTypeGui', 'ResourceTypeGuiScript']
     component_type_symbols = ['ComponentTypeAnim', 'ComponentTypeScript', 'ComponentTypeGui']
     exported_symbols = ['ProfilerExt', 'GraphicsAdapterNull']
-<<<<<<< HEAD
 
     bld.add_group()
     obj = bld(
         features = 'c cxx cprogram test',
-        use = 'TESTMAIN RECORD CRASH VPX PROFILEREXT GAMEOBJECT DDF LIVEUPDATE GAMESYS RESOURCE DMGLFW GRAPHICS_NULL GRAPHICS_UTIL PHYSICS RENDER PLATFORM_SOCKET SCRIPT LUA EXTENSION HID_NULL INPUT PARTICLE RIG GUI SOUND_NULL DLIB CARES engine engine_service'.split() + additional_libs,
-=======
-    obj = bld.new_task_gen(
-        features = 'cc cxx cprogram test',
-        uselib = 'TESTMAIN RECORD CRASH VPX GAMEOBJECT DDF LIVEUPDATE GAMESYS RESOURCE DMGLFW GRAPHICS_NULL GRAPHICS_UTIL PHYSICS RENDER PLATFORM_SOCKET SCRIPT LUA EXTENSION HID_NULL INPUT PARTICLE RIG GUI SOUND_NULL DLIB CARES'.split() + additional_libs + profile_lib,
->>>>>>> 0775868d
+        use = 'TESTMAIN RECORD CRASH VPX GAMEOBJECT DDF LIVEUPDATE GAMESYS RESOURCE DMGLFW GRAPHICS_NULL GRAPHICS_UTIL PHYSICS RENDER PLATFORM_SOCKET SCRIPT LUA EXTENSION HID_NULL INPUT PARTICLE RIG GUI SOUND_NULL DLIB CARES engine engine_service'.split() + additional_libs + profile_lib,
         exported_symbols = exported_symbols + resource_type_symbols + component_type_symbols,
         web_libs = ['library_sys.js', 'library_script.js'],
         includes = '../../proto .',
