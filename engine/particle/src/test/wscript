import waflib.Task, waflib.TaskGen
from waflib.TaskGen import extension, extension

def create_simple_protoc_task(name, ext, compiled_ext, type, before, shell = True, color = 'PINK', proto_file = '../proto/particle/particle_ddf.proto'):
    def create(self, node):
        task = self.create_task(name)
        task.set_inputs(node)
        out = node.change_ext(compiled_ext)
        task.set_outputs(out)

    cmd = 'protoc --encode=%s -I ../proto/particle -I ${DYNAMO_HOME}/share/proto -I ${DYNAMO_HOME}/ext/include %s < ${SRC} > ${TGT}' % (type, proto_file)
    waflib.Task.task_factory(name, cmd, before=before, shell=shell, color=color)
    extension(ext)(create)
create_simple_protoc_task('particle_fx', '.particlefx', '.particlefxc', 'dmParticleDDF.ParticleFX', before='c cxx')

def build(bld):
<<<<<<< HEAD
    test_particle = bld(features = 'c cxx cprogram test',
                        includes = '. .. ../../proto',
                        use = 'TESTMAIN DDF DLIB PLATFORM_SOCKET PLATFORM_THREAD particle',
                        proto_gen_py = True,
                        source = bld.path.ant_glob(['*.particlefx', '*.cpp']),
                        target = 'test_particle')
=======
    test_particle = bld.new_task_gen(features = 'cc cxx cprogram test',
                                     includes = '. .. ../../proto',
                                     uselib = 'TESTMAIN DDF DLIB PROFILE_NULL PLATFORM_SOCKET PLATFORM_THREAD',
                                     uselib_local = 'particle',
                                     proto_gen_py = True,
                                     target = 'test_particle')
    test_particle.find_sources_in_dirs(['.'])

>>>>>>> 0775868d
    test_particle.install_path = None<|MERGE_RESOLUTION|>--- conflicted
+++ resolved
@@ -14,21 +14,11 @@
 create_simple_protoc_task('particle_fx', '.particlefx', '.particlefxc', 'dmParticleDDF.ParticleFX', before='c cxx')
 
 def build(bld):
-<<<<<<< HEAD
     test_particle = bld(features = 'c cxx cprogram test',
                         includes = '. .. ../../proto',
-                        use = 'TESTMAIN DDF DLIB PLATFORM_SOCKET PLATFORM_THREAD particle',
+                        use = 'TESTMAIN DDF DLIB PROFILE_NULL PLATFORM_SOCKET PLATFORM_THREAD particle',
                         proto_gen_py = True,
                         source = bld.path.ant_glob(['*.particlefx', '*.cpp']),
                         target = 'test_particle')
-=======
-    test_particle = bld.new_task_gen(features = 'cc cxx cprogram test',
-                                     includes = '. .. ../../proto',
-                                     uselib = 'TESTMAIN DDF DLIB PROFILE_NULL PLATFORM_SOCKET PLATFORM_THREAD',
-                                     uselib_local = 'particle',
-                                     proto_gen_py = True,
-                                     target = 'test_particle')
-    test_particle.find_sources_in_dirs(['.'])
 
->>>>>>> 0775868d
     test_particle.install_path = None